--- conflicted
+++ resolved
@@ -2132,9 +2132,6 @@
     if (sMainMenuTimer < 1000) {
         sMainMenuTimer++;
     }
-<<<<<<< HEAD
-=======
-    
 #ifdef WIDESCREEN
     file_select_fit_screen();
 #endif
@@ -2148,7 +2145,6 @@
         }
     }
 #endif
->>>>>>> 72126198
 }
 
 /**
