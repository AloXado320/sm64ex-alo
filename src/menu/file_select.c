--- conflicted
+++ resolved
@@ -19,6 +19,7 @@
 #include "game/segment7.h"
 #include "game/spawn_object.h"
 #include "game/rumble_init.h"
+#include "gfx_dimensions.h"
 #include "sm64.h"
 #include <stdio.h> // non-n64
 
@@ -120,7 +121,6 @@
 // coin high score, 1 for high score across all files.
 static s8 sScoreFileCoinScoreMode = 0;
 
-<<<<<<< HEAD
 // Determines which languages are available for the language selector,
 // since the value of the language enums are always constant.
 #ifdef MULTILANG
@@ -144,171 +144,6 @@
 static s8 sOpenLangSettings = FALSE;
 
 #define NUM_DEFINED_LANGUAGES ARRAY_COUNT(gDefinedLanguages)
-=======
-// In EU, if no save file exists, open the language menu so the user can find it.
-#ifdef VERSION_EU
-static s8 sOpenLangSettings = FALSE;
-#endif
-
-#ifndef VERSION_EU
-static u8 textReturn[] = { TEXT_RETURN };
-#else
-static u8 textReturn[][8] = {{ TEXT_RETURN }, { TEXT_RETURN_FR }, { TEXT_RETURN_DE }};
-#endif
-
-#ifndef VERSION_EU
-static u8 textViewScore[] = { TEXT_CHECK_SCORE };
-#else
-static u8 textViewScore[][12] = {{ TEXT_CHECK_SCORE }, {TEXT_CHECK_SCORE_FR}, {TEXT_CHECK_SCORE_DE}};
-#endif
-
-#ifndef VERSION_EU
-static u8 textCopyFileButton[] = { TEXT_COPY_FILE_BUTTON };
-#else
-static u8 textCopyFileButton[][15] = {{ TEXT_COPY_FILE }, { TEXT_COPY_FILE_FR }, { TEXT_COPY_FILE_DE }};
-#endif
-
-#ifndef VERSION_EU
-static u8 textEraseFileButton[] = { TEXT_ERASE_FILE_BUTTON };
-#else
-static u8 textEraseFileButton[][16] = { {TEXT_ERASE_FILE}, {TEXT_ERASE_FILE_FR}, {TEXT_ERASE_FILE_DE} };
-#endif
-
-#ifndef VERSION_EU
-static u8 textSoundModes[][8] = { { TEXT_STEREO }, { TEXT_MONO }, { TEXT_HEADSET } };
-#endif
-
-static u8 textMarioA[] = { TEXT_FILE_MARIO_A };
-static u8 textMarioB[] = { TEXT_FILE_MARIO_B };
-static u8 textMarioC[] = { TEXT_FILE_MARIO_C };
-static u8 textMarioD[] = { TEXT_FILE_MARIO_D };
-
-#ifndef VERSION_EU
-static u8 textNew[] = { TEXT_NEW };
-static u8 starIcon[] = { GLYPH_STAR, GLYPH_SPACE };
-static u8 xIcon[] = { GLYPH_MULTIPLY, GLYPH_SPACE };
-#endif
-
-#ifndef VERSION_EU
-static u8 textSelectFile[] = { TEXT_SELECT_FILE };
-#else
-static u8 textSelectFile[][17] = {{ TEXT_SELECT_FILE }, { TEXT_SELECT_FILE_FR }, { TEXT_SELECT_FILE_DE }};
-#endif
-
-#ifndef VERSION_EU
-static u8 textScore[] = { TEXT_SCORE };
-#else
-static u8 textScore[][9] = {{ TEXT_SCORE }, { TEXT_SCORE_FR }, { TEXT_SCORE_DE }};
-#endif
-
-#ifndef VERSION_EU
-static u8 textCopy[] = { TEXT_COPY };
-#else
-static u8 textCopy[][9] = {{ TEXT_COPY }, { TEXT_COPY_FR }, { TEXT_COPY_DE }};
-#endif
-
-#ifndef VERSION_EU
-static u8 textErase[] = { TEXT_ERASE };
-#else
-static u8 textErase[][8] = {{ TEXT_ERASE }, { TEXT_ERASE_FR }, { TEXT_ERASE_DE }};
-#endif
-
-#ifdef VERSION_EU
-static u8 textOption[][9] = {{ TEXT_OPTION }, { TEXT_OPTION_FR }, { TEXT_OPTION_DE } };
-#endif
-
-#ifndef VERSION_EU
-static u8 textCheckFile[] = { TEXT_CHECK_FILE };
-#else
-static u8 textCheckFile[][18] = {{ TEXT_CHECK_FILE }, { TEXT_CHECK_FILE_FR }, { TEXT_CHECK_FILE_DE }};
-#endif
-
-#ifndef VERSION_EU
-static u8 textNoSavedDataExists[] = { TEXT_NO_SAVED_DATA_EXISTS };
-#else
-static u8 textNoSavedDataExists[][30] = {{ TEXT_NO_SAVED_DATA_EXISTS }, { TEXT_NO_SAVED_DATA_EXISTS_FR }, { TEXT_NO_SAVED_DATA_EXISTS_DE }};
-#endif
-
-#ifndef VERSION_EU
-static u8 textCopyFile[] = { TEXT_COPY_FILE };
-#else
-static u8 textCopyFile[][16] = {{ TEXT_COPY_FILE_BUTTON }, { TEXT_COPY_FILE_BUTTON_FR }, { TEXT_COPY_FILE_BUTTON_DE }};
-#endif
-
-#ifndef VERSION_EU
-static u8 textCopyItToWhere[] = { TEXT_COPY_IT_TO_WHERE };
-#else
-static u8 textCopyItToWhere[][18] = {{ TEXT_COPY_IT_TO_WHERE }, { TEXT_COPY_IT_TO_WHERE_FR }, { TEXT_COPY_IT_TO_WHERE_DE }};
-#endif
-
-#if !defined(VERSION_EU)
-static u8 textNoSavedDataExistsCopy[] = { TEXT_NO_SAVED_DATA_EXISTS };
-#endif
-
-#ifndef VERSION_EU
-static u8 textCopyCompleted[] = { TEXT_COPYING_COMPLETED };
-#else
-static u8 textCopyCompleted[][18] = {{ TEXT_COPYING_COMPLETED }, { TEXT_COPYING_COMPLETED_FR }, { TEXT_COPYING_COMPLETED_DE }};
-#endif
-
-#ifndef VERSION_EU
-static u8 textSavedDataExists[] = { TEXT_SAVED_DATA_EXISTS };
-#else
-static u8 textSavedDataExists[][20] = {{ TEXT_SAVED_DATA_EXISTS }, { TEXT_SAVED_DATA_EXISTS_FR }, { TEXT_SAVED_DATA_EXISTS_DE }};
-#endif
-
-#ifndef VERSION_EU
-static u8 textNoFileToCopyFrom[] = { TEXT_NO_FILE_TO_COPY_FROM };
-#else
-static u8 textNoFileToCopyFrom[][21] = {{ TEXT_NO_FILE_TO_COPY_FROM }, { TEXT_NO_FILE_TO_COPY_FROM_FR }, { TEXT_NO_FILE_TO_COPY_FROM_DE }};
-#endif
-
-#ifndef VERSION_EU
-static u8 textYes[] = { TEXT_YES };
-#else
-static u8 textYes[][4] = {{ TEXT_YES }, { TEXT_YES_FR }, { TEXT_YES_DE }};
-#endif
-
-#ifndef VERSION_EU
-static u8 textNo[] = { TEXT_NO };
-#else
-static u8 textNo[][5] = {{ TEXT_NO }, { TEXT_NO_FR }, { TEXT_NO_DE }};
-#endif
-
-#ifdef VERSION_EU
-// In EU, Erase File and Sound Select strings are outside it's print string function
-static u8 textEraseFile[][17] = {
-    { TEXT_ERASE_FILE_BUTTON }, { TEXT_ERASE_FILE_BUTTON_FR }, { TEXT_ERASE_FILE_BUTTON_DE }
-};
-static u8 textSure[][8] = {{ TEXT_SURE }, { TEXT_SURE_FR }, { TEXT_SURE_DE }};
-static u8 textMarioAJustErased[][20] = {
-    { TEXT_FILE_MARIO_A_JUST_ERASED }, { TEXT_FILE_MARIO_A_JUST_ERASED_FR }, { TEXT_FILE_MARIO_A_JUST_ERASED_DE }
-};
-
-static u8 textSoundSelect[][13] = {
-    { TEXT_SOUND_SELECT }, { TEXT_SOUND_SELECT_FR }, { TEXT_SOUND_SELECT_DE }
-};
-
-static u8 textLanguageSelect[][17] = {
-    { TEXT_LANGUAGE_SELECT }, { TEXT_LANGUAGE_SELECT_FR }, { TEXT_LANGUAGE_SELECT_DE }
-};
-
-static u8 textSoundModes[][10] = {
-    { TEXT_STEREO }, { TEXT_MONO }, { TEXT_HEADSET },
-    { TEXT_STEREO_FR }, { TEXT_MONO_FR }, { TEXT_HEADSET_FR },
-    { TEXT_STEREO_DE }, { TEXT_MONO_DE }, { TEXT_HEADSET_DE }
-};
-
-static u8 textLanguage[][9] = {{ TEXT_ENGLISH }, { TEXT_FRENCH }, { TEXT_GERMAN }};
-
-static u8 textMario[] = { TEXT_MARIO };
-static u8 textHiScore[][15] = {{ TEXT_HI_SCORE }, { TEXT_HI_SCORE_FR }, { TEXT_HI_SCORE_DE }};
-static u8 textMyScore[][10] = {{ TEXT_MY_SCORE }, { TEXT_MY_SCORE_FR }, { TEXT_MY_SCORE_DE }};
-
-static u8 textNew[][5] = {{ TEXT_NEW }, { TEXT_NEW_FR }, { TEXT_NEW_DE }};
-static u8 starIcon[] = { GLYPH_STAR, GLYPH_SPACE };
-static u8 xIcon[] = { GLYPH_MULTIPLY, GLYPH_SPACE };
->>>>>>> 46cd1f0d
 #endif
 
 /**
@@ -1380,7 +1215,6 @@
  * Takes a number between 0 and 3 and formats the corresponding file letter A to D into a buffer.
  * If the language is set to Japanese, the letter is written in full-width digits.
  */
-<<<<<<< HEAD
 void string_format_file_letter(char *buf, char *str, s32 fileIndex) {
     char letterBuf[4];
 #if JAPANESE_CHARACTERS
@@ -1407,9 +1241,6 @@
  * Prints a hud string with text fade properties.
  */
 void print_hud_lut_string_fade(s16 x, s16 y, char *text, u32 alignment) {
-=======
-void print_hud_lut_string_fade(s8 hudLUT, s16 x, s16 y, const u8 *text) {
->>>>>>> 46cd1f0d
     gSPDisplayList(gDisplayListHead++, dl_rgba16_text_begin);
     gDialogTextAlpha -= sTextFadeAlpha;
     gDPSetEnvColor(gDisplayListHead++, 255, 255, 255, gDialogTextAlpha);
@@ -1421,11 +1252,7 @@
 /**
  * Prints a generic white string with text fade properties.
  */
-<<<<<<< HEAD
 void print_generic_string_fade(s16 x, s16 y, char *text, u32 alignment) {
-=======
-void print_generic_string_fade(s16 x, s16 y, const u8 *text) {
->>>>>>> 46cd1f0d
     gSPDisplayList(gDisplayListHead++, dl_ia_text_begin);
     gDialogTextAlpha -= sTextFadeAlpha;
     gDPSetEnvColor(gDisplayListHead++, 255, 255, 255, gDialogTextAlpha);
@@ -1475,7 +1302,6 @@
         } else {
             sprintf(starCountText, "★%d", starCount);
         }
-<<<<<<< HEAD
         print_hud_lut_string(x, y, starCountText);
     } else {
         // Print "new" text
@@ -1561,71 +1387,6 @@
     "OPTION",
     "OPTIONEN",
     "オプション");
-=======
-        // Print star count
-        int_to_str(starCount, starCountText);
-        print_hud_lut_string(HUD_LUT_GLOBAL, x + (offset + 16), y, starCountText);
-    } else {
-        // Print "new" text
-#ifdef VERSION_CN
-        print_hud_lut_string(HUD_LUT_GLOBAL, x - 2, y - 5, LANGUAGE_ARRAY(textNew));
-#else
-        print_hud_lut_string(HUD_LUT_GLOBAL, x, y, LANGUAGE_ARRAY(textNew));
-#endif
-    }
-}
-
-#if defined(VERSION_JP) || defined(VERSION_SH)
-    #define SELECT_FILE_X 96
-    #define SELECT_FILE_Y 35
-    #define SCORE_X 50
-    #define COPY_X 115
-    #define ERASE_X 180
-#ifdef VERSION_JP
-    #define SOUNDMODE_X1 235
-#else
-    #define SOUNDMODE_X1 sSoundTextX
-#endif
-    #define SAVEFILE_X1 92
-    #define SAVEFILE_X2 209
-    #define MARIOTEXT_X1 92
-    #define MARIOTEXT_X2 207
-    #define MARIOTEXT_Y1 65
-    #define MARIOTEXT_Y2 105
-#elif defined(VERSION_US)
-    #define SELECT_FILE_X 93
-    #define SELECT_FILE_Y 35
-    #define SCORE_X 52
-    #define COPY_X 117
-    #define ERASE_X 177
-    #define SOUNDMODE_X1 sSoundTextX
-    #define SAVEFILE_X1 92
-    #define SAVEFILE_X2 209
-    #define MARIOTEXT_X1 92
-    #define MARIOTEXT_X2 207
-    #define MARIOTEXT_Y1 65
-    #define MARIOTEXT_Y2 105
-#elif defined(VERSION_EU)
-    #define SAVEFILE_X1 97
-    #define SAVEFILE_X2 204
-    #define MARIOTEXT_X1 97
-    #define MARIOTEXT_X2 204
-    #define MARIOTEXT_Y1 65
-    #define MARIOTEXT_Y2 105
-#elif defined(VERSION_CN)
-    #define SELECT_FILE_X 106
-    #define SELECT_FILE_Y 25
-    #define SCORE_X 52
-    #define COPY_X 113
-    #define ERASE_X 177
-    #define SOUNDMODE_X1 sSoundTextX
-    #define SAVEFILE_X1 92
-    #define SAVEFILE_X2 209
-    #define MARIOTEXT_X1 92
-    #define MARIOTEXT_X2 207
-    #define MARIOTEXT_Y1 164
-    #define MARIOTEXT_Y2 124
->>>>>>> 46cd1f0d
 #endif
 
 /**
@@ -1636,23 +1397,10 @@
  * Same rule applies for score, copy and erase strings.
  */
 void print_main_menu_strings(void) {
-<<<<<<< HEAD
     // Print "SELECT FILE" text
     gSPDisplayList(gDisplayListHead++, dl_rgba16_text_begin);
     gDPSetEnvColor(gDisplayListHead++, 255, 255, 255, gDialogTextAlpha);
     print_hud_lut_string_aligned(SCREEN_CENTER_X, 35, LANG_ARRAY(textSelectFile), TEXT_ALIGN_CENTER);
-=======
-#if defined(VERSION_SH) || defined(VERSION_CN)
-    // The current sound mode is automatically centered on US and Shindou.
-    static s16 sSoundTextX; // TODO: There should be a way to make this match on both US and Shindou.
-#endif
-    // Print "SELECT FILE" text
-    gSPDisplayList(gDisplayListHead++, dl_rgba16_text_begin);
-    gDPSetEnvColor(gDisplayListHead++, 255, 255, 255, sTextBaseAlpha);
-#ifndef VERSION_EU
-    print_hud_lut_string(HUD_LUT_DIFF2, SELECT_FILE_X, SELECT_FILE_Y, textSelectFile);
-#endif
->>>>>>> 46cd1f0d
     // Print file star counts
     print_save_file_star_count(SAVE_FILE_A, 92, 78);
     print_save_file_star_count(SAVE_FILE_B, 209, 78);
@@ -1671,7 +1419,6 @@
     print_generic_string_aligned(253, 39, LANG_ARRAY(*textSoundModes[sSoundMode]), TEXT_ALIGN_CENTER);
 #endif
     gSPDisplayList(gDisplayListHead++, dl_ia_text_end);
-<<<<<<< HEAD
     // Print file names
     gSPDisplayList(gDisplayListHead++, dl_menu_ia8_text_begin);
     gDPSetEnvColor(gDisplayListHead++, 255, 255, 255, gDialogTextAlpha);
@@ -1680,18 +1427,6 @@
     print_menu_generic_string(92, 105, LANG_ARRAY(textMarioC));
     print_menu_generic_string(207, 105, LANG_ARRAY(textMarioD));
     gSPDisplayList(gDisplayListHead++, dl_menu_ia8_text_end);
-=======
-#endif
-
-    // Print file names
-    gSPDisplayList(gDisplayListHead++, FILE_SELECT_TEXT_DL_BEGIN);
-    gDPSetEnvColor(gDisplayListHead++, 255, 255, 255, sTextBaseAlpha);
-    FILE_SELECT_PRINT_STRING(MARIOTEXT_X1, MARIOTEXT_Y1, textMarioA);
-    FILE_SELECT_PRINT_STRING(MARIOTEXT_X2, MARIOTEXT_Y1, textMarioB);
-    FILE_SELECT_PRINT_STRING(MARIOTEXT_X1, MARIOTEXT_Y2, textMarioC);
-    FILE_SELECT_PRINT_STRING(MARIOTEXT_X2, MARIOTEXT_Y2, textMarioD);
-    gSPDisplayList(gDisplayListHead++, FILE_SELECT_TEXT_DL_END);
->>>>>>> 46cd1f0d
 }
 
 LangArray textCheckFile = DEFINE_LANGUAGE_ARRAY(
@@ -1700,55 +1435,11 @@
     "VON WELCHEM SPIEL",
     "どのスコアをみる？");
 
-<<<<<<< HEAD
 LangArray textNoSavedDataExists = DEFINE_LANGUAGE_ARRAY(
     "NO SAVED DATA EXISTS",
     "AUCUNE SAUVEGARDE DISPONIBLE",
     "KEIN SPIEL VORHANDEN",
     "ファイルにデータがありません");
-=======
-    // Print "SELECT FILE" text
-    gSPDisplayList(gDisplayListHead++, dl_rgba16_text_begin);
-    gDPSetEnvColor(gDisplayListHead++, 255, 255, 255, sTextBaseAlpha);
-    centeredX = get_str_x_pos_from_center_scale(160, textSelectFile[sLanguageMode], 12.0f);
-    print_hud_lut_string(HUD_LUT_GLOBAL, centeredX, 35, textSelectFile[sLanguageMode]);
-    gSPDisplayList(gDisplayListHead++, dl_rgba16_text_end);
-
-    // Print menu names
-    gSPDisplayList(gDisplayListHead++, dl_ia_text_begin);
-    gDPSetEnvColor(gDisplayListHead++, 255, 255, 255, sTextBaseAlpha);
-    centeredX = get_str_x_pos_from_center(76, textScore[sLanguageMode], 10.0f);
-    print_generic_string(centeredX, 39, textScore[sLanguageMode]);
-    centeredX = get_str_x_pos_from_center(131, textCopy[sLanguageMode], 10.0f);
-    print_generic_string(centeredX, 39, textCopy[sLanguageMode]);
-    centeredX = get_str_x_pos_from_center(189, textErase[sLanguageMode], 10.0f);
-    print_generic_string(centeredX, 39, textErase[sLanguageMode]);
-    centeredX = get_str_x_pos_from_center(245, textOption[sLanguageMode], 10.0f);
-    print_generic_string(centeredX, 39, textOption[sLanguageMode]);
-    gSPDisplayList(gDisplayListHead++, dl_ia_text_end);
-
-    print_main_menu_strings();
-}
-#endif
-
-#if defined(VERSION_JP) || defined(VERSION_SH)
-    #define CHECK_FILE_X 90
-    #define CHECK_FILE_Y 35
-    #define NOSAVE_DATA_X1 90
-#elif defined(VERSION_US)
-    #define CHECK_FILE_X 95
-    #define CHECK_FILE_Y 35
-    #define NOSAVE_DATA_X1 99
-#elif defined(VERSION_EU)
-    #define CHECK_FILE_X checkFileX
-    #define CHECK_FILE_Y 35
-    #define NOSAVE_DATA_X1 noSaveDataX
-#elif defined(VERSION_CN)
-    #define CHECK_FILE_X 106
-    #define CHECK_FILE_Y 25
-    #define NOSAVE_DATA_X1 99
-#endif
->>>>>>> 46cd1f0d
 
 /**
  * Defines IDs for the top message of the score menu and displays it if the ID is called in messageID.
@@ -1757,14 +1448,7 @@
 
     switch (messageID) {
         case SCORE_MSG_CHECK_FILE:
-<<<<<<< HEAD
             print_hud_lut_string_fade(SCREEN_CENTER_X, 35, LANG_ARRAY(textCheckFile), TEXT_ALIGN_CENTER);
-=======
-#ifdef VERSION_EU
-            checkFileX = get_str_x_pos_from_center_scale(160, LANGUAGE_ARRAY(textCheckFile), 12.0f);
-#endif
-            print_hud_lut_string_fade(HUD_LUT_DIFF, CHECK_FILE_X, CHECK_FILE_Y, LANGUAGE_ARRAY(textCheckFile));
->>>>>>> 46cd1f0d
             break;
         case SCORE_MSG_NOSAVE_DATA:
             print_generic_string_fade(SCREEN_CENTER_X, 190, LANG_ARRAY(textNoSavedDataExists), TEXT_ALIGN_CENTER);
@@ -1772,41 +1456,9 @@
     }
 }
 
-<<<<<<< HEAD
 #define SUBMENU_LEFT_BUTTON_X 62
 #define SUBMENU_MIDDLE_BUTTON_X  160
 #define SUBMENU_RIGHT_BUTTON_X 258
-=======
-#if defined(VERSION_JP) || defined(VERSION_SH)
-    #define RETURN_X     45
-    #define COPYFILE_X1  128
-    #define ERASEFILE_X1 228
-    #define SCORE_FILE_Y1 62
-    #define SCORE_FILE_Y2 105
-#elif defined(VERSION_US)
-    #define RETURN_X     44
-    #define COPYFILE_X1  135
-    #define ERASEFILE_X1 231
-    #define SCORE_FILE_Y1 62
-    #define SCORE_FILE_Y2 105
-#elif defined(VERSION_EU)
-    #define RETURN_X     centeredX
-    #define COPYFILE_X1  centeredX
-    #define ERASEFILE_X1 centeredX
-#elif defined(VERSION_CN)
-    #define RETURN_X     44
-    #define COPYFILE_X1  135
-    #define ERASEFILE_X1 231
-    #define SCORE_FILE_Y1 164
-    #define SCORE_FILE_Y2 121
-#endif
-
-#ifdef VERSION_CN
-    #define RETURN_X_OLD 45 // this X wasn't changed in all places
-#else
-    #define RETURN_X_OLD RETURN_X
-#endif
->>>>>>> 46cd1f0d
 
 #define FADEOUT_TIMER 20
 
@@ -1865,7 +1517,6 @@
     gSPDisplayList(gDisplayListHead++, dl_ia_text_end);
 
     // Print file names
-<<<<<<< HEAD
     gSPDisplayList(gDisplayListHead++, dl_menu_ia8_text_begin);
     gDPSetEnvColor(gDisplayListHead++, 255, 255, 255, gDialogTextAlpha);
     print_menu_generic_string(89, 62, LANG_ARRAY(textMarioA));
@@ -1904,54 +1555,6 @@
     "AUCUN FICHIER VIDE",
     "KEIN PLATZ VORHANDEN",
     "からのファイルがありません");
-=======
-#ifdef VERSION_EU
-    print_main_menu_strings();
-#else
-    gSPDisplayList(gDisplayListHead++, FILE_SELECT_TEXT_DL_BEGIN);
-    gDPSetEnvColor(gDisplayListHead++, 255, 255, 255, sTextBaseAlpha);
-    FILE_SELECT_PRINT_STRING(89, SCORE_FILE_Y1, textMarioA);
-    FILE_SELECT_PRINT_STRING(211, SCORE_FILE_Y1, textMarioB);
-    FILE_SELECT_PRINT_STRING(89, SCORE_FILE_Y2, textMarioC);
-    FILE_SELECT_PRINT_STRING(211, SCORE_FILE_Y2, textMarioD);
-    gSPDisplayList(gDisplayListHead++, FILE_SELECT_TEXT_DL_END);
-#endif
-}
-
-#if defined(VERSION_JP) || defined(VERSION_SH)
-    #define NOFILE_COPY_X  90
-    #define COPY_FILE_X    90
-    #define COPYIT_WHERE_X 90
-    #define NOSAVE_DATA_X2 90
-    #define COPYCOMPLETE_X 90
-    #define SAVE_EXISTS_X1 90
-    #define COPY_FILE_Y    35
-#elif defined(VERSION_US)
-    #define NOFILE_COPY_X  119
-    #define COPY_FILE_X    104
-    #define COPYIT_WHERE_X 109
-    #define NOSAVE_DATA_X2 101
-    #define COPYCOMPLETE_X 110
-    #define SAVE_EXISTS_X1 110
-    #define COPY_FILE_Y    35
-#elif defined(VERSION_EU)
-    #define NOFILE_COPY_X  centeredX
-    #define COPY_FILE_X    centeredX
-    #define COPYIT_WHERE_X centeredX
-    #define NOSAVE_DATA_X2 centeredX
-    #define COPYCOMPLETE_X centeredX
-    #define SAVE_EXISTS_X1 centeredX
-    #define COPY_FILE_Y    35
-#elif defined(VERSION_CN)
-    #define NOFILE_COPY_X  119
-    #define COPY_FILE_X    104
-    #define COPYIT_WHERE_X 109
-    #define NOSAVE_DATA_X2 101
-    #define COPYCOMPLETE_X 110
-    #define SAVE_EXISTS_X1 110
-    #define COPY_FILE_Y    25
-#endif
->>>>>>> 46cd1f0d
 
 /**
  * Defines IDs for the top message of the copy menu and displays it if the ID is called in messageID.
@@ -1963,14 +1566,7 @@
             if (sAllFilesExist) {
                 print_generic_string_fade(SCREEN_CENTER_X, 190, LANG_ARRAY(textNoFileToCopyFrom), TEXT_ALIGN_CENTER);
             } else {
-<<<<<<< HEAD
                 print_hud_lut_string_fade(SCREEN_CENTER_X, 35, LANG_ARRAY(textCopyFile), TEXT_ALIGN_CENTER);
-=======
-#ifdef VERSION_EU
-                centeredX = get_str_x_pos_from_center_scale(160, textCopyFile[sLanguageMode], 12.0f);
-#endif
-                print_hud_lut_string_fade(HUD_LUT_DIFF, COPY_FILE_X, COPY_FILE_Y, LANGUAGE_ARRAY(textCopyFile));
->>>>>>> 46cd1f0d
             }
             break;
         case COPY_MSG_COPY_WHERE:
@@ -2033,38 +1629,11 @@
     }
 }
 
-<<<<<<< HEAD
 LangArray textViewScore = DEFINE_LANGUAGE_ARRAY(
     "CHECK SCORE",
     "SCORE",
     "LEISTUNG",
     "スコアをみる");
-=======
-#if defined(VERSION_JP)
-    #define VIEWSCORE_X1 133
-    #define ERASEFILE_X2 220
-    #define COPY_FILE_Y1 62
-    #define COPY_FILE_Y2 105
-#elif defined(VERSION_US)
-    #define VIEWSCORE_X1 128
-    #define ERASEFILE_X2 230
-    #define COPY_FILE_Y1 62
-    #define COPY_FILE_Y2 105
-#elif defined(VERSION_EU)
-    #define VIEWSCORE_X1 centeredX
-    #define ERASEFILE_X2 centeredX
-#elif defined(VERSION_SH)
-    #define VIEWSCORE_X1 133
-    #define ERASEFILE_X2 230
-    #define COPY_FILE_Y1 62
-    #define COPY_FILE_Y2 105
-#elif defined(VERSION_CN)
-    #define VIEWSCORE_X1 128
-    #define ERASEFILE_X2 230
-    #define COPY_FILE_Y1 164
-    #define COPY_FILE_Y2 121
-#endif
->>>>>>> 46cd1f0d
 
 /**
  * Prints copy menu strings that shows on the blue background menu screen.
@@ -2090,7 +1659,6 @@
     print_generic_string_aligned(SUBMENU_MIDDLE_BUTTON_X, 35, LANG_ARRAY(textViewScore), TEXT_ALIGN_CENTER);
     print_generic_string_aligned(SUBMENU_RIGHT_BUTTON_X, 35, LANG_ARRAY(textEraseFileButton), TEXT_ALIGN_CENTER);
     gSPDisplayList(gDisplayListHead++, dl_ia_text_end);
-<<<<<<< HEAD
     // Print file names
     gSPDisplayList(gDisplayListHead++, dl_menu_ia8_text_begin);
     gDPSetEnvColor(gDisplayListHead++, 255, 255, 255, gDialogTextAlpha);
@@ -2112,60 +1680,6 @@
     "NON",
     "NEIN",
     "いいえ");
-=======
-
-    // Print file names
-#ifdef VERSION_EU
-    print_main_menu_strings();
-#else
-    gSPDisplayList(gDisplayListHead++, FILE_SELECT_TEXT_DL_BEGIN);
-    gDPSetEnvColor(gDisplayListHead++, 255, 255, 255, sTextBaseAlpha);
-    FILE_SELECT_PRINT_STRING(89, COPY_FILE_Y1, textMarioA);
-    FILE_SELECT_PRINT_STRING(211, COPY_FILE_Y1, textMarioB);
-    FILE_SELECT_PRINT_STRING(89, COPY_FILE_Y2, textMarioC);
-    FILE_SELECT_PRINT_STRING(211, COPY_FILE_Y2, textMarioD);
-    gSPDisplayList(gDisplayListHead++, FILE_SELECT_TEXT_DL_END);
-#endif
-}
-
-#if defined(VERSION_JP) || defined(VERSION_SH)
-#ifdef VERSION_JP
-    #define CURSOR_X 160.0f
-#else
-    #define CURSOR_X (x + 70)
-#endif
-    #define MENU_ERASE_YES_MIN_X 145
-    #define MENU_ERASE_YES_MAX_X 164
-#elif defined(VERSION_CN)
-    #define CURSOR_X (x + 70)
-    #define MENU_ERASE_YES_MIN_X 144
-    #define MENU_ERASE_YES_MAX_X 173
-#else
-    #define CURSOR_X (x + 70)
-    #define MENU_ERASE_YES_MIN_X 140
-    #define MENU_ERASE_YES_MAX_X 169
-#endif
-
-#ifdef VERSION_CN
-    #define MENU_ERASE_YES_NO_MIN_Y 191
-    #define MENU_ERASE_YES_NO_MAX_Y 210
-    #define MENU_ERASE_NO_MIN_X 189
-    #define MENU_ERASE_NO_MAX_X 218
-    #define MENU_ERASE_YES_X_OFFSET 60
-#elif defined(VERSION_SH)
-    #define MENU_ERASE_YES_NO_MIN_Y 191
-    #define MENU_ERASE_YES_NO_MAX_Y 210
-    #define MENU_ERASE_NO_MIN_X 194
-    #define MENU_ERASE_NO_MAX_X 213
-    #define MENU_ERASE_YES_X_OFFSET 56
-#else
-    #define MENU_ERASE_YES_NO_MIN_Y 191
-    #define MENU_ERASE_YES_NO_MAX_Y 210
-    #define MENU_ERASE_NO_MIN_X 189
-    #define MENU_ERASE_NO_MAX_X 218
-    #define MENU_ERASE_YES_X_OFFSET 56
-#endif
->>>>>>> 46cd1f0d
 
 /**
  * Prints the "YES NO" prompt and checks if one of the prompts are hovered to do it's functions.
@@ -2176,35 +1690,14 @@
     s16 cursorX = sCursorPos[0] + x + 70.f;
     s16 cursorY = sCursorPos[1] + 120.0f;
 
-<<<<<<< HEAD
     if (cursorX < 169 && cursorX >= 140 &&
         cursorY < 210 && cursorY >= 191) {
-=======
-    // TODO: Merge
-    if (cursorX < MENU_ERASE_YES_MAX_X && cursorX >= MENU_ERASE_YES_MIN_X &&
-#ifdef VERSION_CN
-        (u16) (cursorY - MENU_ERASE_YES_NO_MIN_Y) < MENU_ERASE_YES_NO_MAX_Y - MENU_ERASE_YES_NO_MIN_Y
-#else
-        cursorY < MENU_ERASE_YES_NO_MAX_Y && cursorY >= MENU_ERASE_YES_NO_MIN_Y
-#endif
-    ) {
->>>>>>> 46cd1f0d
         // Fade "YES" string color but keep "NO" gray
         sYesNoColor[0] = sins(colorFade) * 50.0f + 205.0f;
         sYesNoColor[1] = 150;
         sEraseYesNoHoverState = MENU_ERASE_HOVER_YES;
-<<<<<<< HEAD
     } else if (cursorX < 218 && cursorX >= 189
         && cursorY < 210 && cursorY >= 191) {
-=======
-    } else if (cursorX < MENU_ERASE_NO_MAX_X && cursorX >= MENU_ERASE_NO_MIN_X &&
-#ifdef VERSION_CN
-        (u16) (cursorY - MENU_ERASE_YES_NO_MIN_Y) < MENU_ERASE_YES_NO_MAX_Y - MENU_ERASE_YES_NO_MIN_Y
-#else
-        cursorY < MENU_ERASE_YES_NO_MAX_Y && cursorY >= MENU_ERASE_YES_NO_MIN_Y
-#endif
-    ) {
->>>>>>> 46cd1f0d
         // Fade "NO" string color but keep "YES" gray
         sYesNoColor[0] = 150;
         sYesNoColor[1] = sins(colorFade) * 50.0f + 205.0f;
@@ -2249,7 +1742,6 @@
 
     // Print "YES NO" strings
     gSPDisplayList(gDisplayListHead++, dl_ia_text_begin);
-<<<<<<< HEAD
     gDPSetEnvColor(gDisplayListHead++, sYesNoColor[0], sYesNoColor[0], sYesNoColor[0], gDialogTextAlpha);
     print_generic_string(x + 56, y, LANG_ARRAY(textYes));
     gDPSetEnvColor(gDisplayListHead++, sYesNoColor[1], sYesNoColor[1], sYesNoColor[1], gDialogTextAlpha);
@@ -2274,82 +1766,15 @@
     "MARIO %s EFFACÉ",
     "MARIO %s GELÖSCHT",
     "マリオ%sをけしました");
-=======
-    gDPSetEnvColor(gDisplayListHead++, sYesNoColor[0], sYesNoColor[0], sYesNoColor[0], sTextBaseAlpha);
-    print_generic_string(x + MENU_ERASE_YES_X_OFFSET, y, LANGUAGE_ARRAY(textYes));
-    gDPSetEnvColor(gDisplayListHead++, sYesNoColor[1], sYesNoColor[1], sYesNoColor[1], sTextBaseAlpha);
-    print_generic_string(x + 98, y, LANGUAGE_ARRAY(textNo));
-    gSPDisplayList(gDisplayListHead++, dl_ia_text_end);
-}
-
-// MARIO_ERASED_VAR is the value there the letter "A" is, it works like this:
-//   US and EU   ---    JP
-// M a r i o   A --- マ リ オ Ａ
-// 0 1 2 3 4 5 6 --- 0 1 2 3
-#if defined(VERSION_JP) || defined(VERSION_SH)
-#ifdef VERSION_JP
-    #define ERASE_FILE_X     96
-#else
-    #define ERASE_FILE_X     111
-#endif
-    #define ERASE_FILE_Y     35
-    #define NOSAVE_DATA_X3   90
-    #define MARIO_ERASED_VAR 3
-    #define MARIO_ERASED_X   90
-    #define SAVE_EXISTS_X2   90
-#elif defined(VERSION_US)
-    #define ERASE_FILE_X     98
-    #define ERASE_FILE_Y     35
-    #define NOSAVE_DATA_X3   100
-    #define MARIO_ERASED_VAR 6
-    #define MARIO_ERASED_X   100
-    #define SAVE_EXISTS_X2   100
-#elif defined(VERSION_EU)
-    #define ERASE_FILE_X     centeredX
-    #define ERASE_FILE_Y     35
-    #define NOSAVE_DATA_X3   centeredX
-    #define MARIO_ERASED_VAR 6
-    #define MARIO_ERASED_X   centeredX
-    #define SAVE_EXISTS_X2   centeredX
-#elif defined(VERSION_CN)
-    #define ERASE_FILE_X     106
-    #define ERASE_FILE_Y     25
-    #define NOSAVE_DATA_X3   100
-    #define MARIO_ERASED_VAR 15
-    #define MARIO_ERASED_X   100
-    #define SAVE_EXISTS_X2   100
-#endif
->>>>>>> 46cd1f0d
 
 /**
  * Defines IDs for the top message of the erase menu and displays it if the ID is called in messageID.
  */
 void erase_menu_display_message(s8 messageID) {
-<<<<<<< HEAD
     char str[50];
     switch (messageID) {
         case ERASE_MSG_MAIN_TEXT:
             print_hud_lut_string_fade(SCREEN_CENTER_X, 35, LANG_ARRAY(textEraseFile), TEXT_ALIGN_CENTER);
-=======
-#ifdef VERSION_EU
-    s16 centeredX;
-#endif
-
-#ifndef VERSION_EU
-    u8 textEraseFile[] = { TEXT_ERASE_FILE };
-    u8 textSure[] = { TEXT_SURE };
-    u8 textNoSavedDataExists[] = { TEXT_NO_SAVED_DATA_EXISTS };
-    u8 textMarioAJustErased[] = { TEXT_FILE_MARIO_A_JUST_ERASED };
-    u8 textSavedDataExists[] = { TEXT_SAVED_DATA_EXISTS };
-#endif
-
-    switch (messageID) {
-        case ERASE_MSG_MAIN_TEXT:
-#ifdef VERSION_EU
-            centeredX = get_str_x_pos_from_center_scale(160, textEraseFile[sLanguageMode], 12.0f);
-#endif
-            print_hud_lut_string_fade(HUD_LUT_DIFF, ERASE_FILE_X, ERASE_FILE_Y, LANGUAGE_ARRAY(textEraseFile));
->>>>>>> 46cd1f0d
             break;
         case ERASE_MSG_PROMPT:
             print_generic_string_fade(90, 190, LANG_ARRAY(textSure), TEXT_ALIGN_LEFT);
@@ -2410,26 +1835,6 @@
     }
 }
 
-<<<<<<< HEAD
-=======
-#if defined(VERSION_JP) || defined(VERSION_SH)
-    #define VIEWSCORE_X2 133
-    #define COPYFILE_X2 223
-    #define ERASE_FILE_Y1 62
-    #define ERASE_FILE_Y2 105
-#elif defined(VERSION_CN)
-    #define VIEWSCORE_X2 129
-    #define COPYFILE_X2 228
-    #define ERASE_FILE_Y1 164
-    #define ERASE_FILE_Y2 121
-#else
-    #define VIEWSCORE_X2 127
-    #define COPYFILE_X2 233
-    #define ERASE_FILE_Y1 62
-    #define ERASE_FILE_Y2 105
-#endif
-
->>>>>>> 46cd1f0d
 /**
  * Prints erase menu strings that shows on the red background menu screen.
  */
@@ -2452,7 +1857,6 @@
 
     // Print menu names
     gSPDisplayList(gDisplayListHead++, dl_ia_text_begin);
-<<<<<<< HEAD
     gDPSetEnvColor(gDisplayListHead++, 255, 255, 255, gDialogTextAlpha);
     print_generic_string_aligned(SUBMENU_LEFT_BUTTON_X, 35, LANG_ARRAY(textReturn), TEXT_ALIGN_CENTER);
     print_generic_string_aligned(SUBMENU_MIDDLE_BUTTON_X, 35, LANG_ARRAY(textViewScore), TEXT_ALIGN_CENTER);
@@ -2493,47 +1897,6 @@
 #define LANGUAGE_SELECT_Y 80
 #else
 #define SOUND_LABEL_Y 87
-=======
-    gDPSetEnvColor(gDisplayListHead++, 255, 255, 255, sTextBaseAlpha);
-
-#ifdef VERSION_EU
-    centeredX = get_str_x_pos_from_center(69, textReturn[sLanguageMode], 10.0f);
-    print_generic_string(centeredX, 35, textReturn[sLanguageMode]);
-    centeredX = get_str_x_pos_from_center(159, textViewScore[sLanguageMode], 10.0f);
-    print_generic_string(centeredX, 35, textViewScore[sLanguageMode]);
-    centeredX = get_str_x_pos_from_center(249, textCopyFileButton[sLanguageMode], 10.0f);
-    print_generic_string(centeredX, 35, textCopyFileButton[sLanguageMode]);
-#else
-    print_generic_string(RETURN_X_OLD, 35, textReturn);
-    print_generic_string(VIEWSCORE_X2, 35, textViewScore);
-    print_generic_string(COPYFILE_X2, 35, textCopyFileButton);
-#endif
-    gSPDisplayList(gDisplayListHead++, dl_ia_text_end);
-
-    // Print file names
-#ifdef VERSION_EU
-    print_main_menu_strings();
-#else
-    gSPDisplayList(gDisplayListHead++, FILE_SELECT_TEXT_DL_BEGIN);
-    gDPSetEnvColor(gDisplayListHead++, 255, 255, 255, sTextBaseAlpha);
-    FILE_SELECT_PRINT_STRING(89, ERASE_FILE_Y1, textMarioA);
-    FILE_SELECT_PRINT_STRING(211, ERASE_FILE_Y1, textMarioB);
-    FILE_SELECT_PRINT_STRING(89, ERASE_FILE_Y2, textMarioC);
-    FILE_SELECT_PRINT_STRING(211, ERASE_FILE_Y2, textMarioD);
-    gSPDisplayList(gDisplayListHead++, FILE_SELECT_TEXT_DL_END);
-#endif
-}
-
-#if defined(VERSION_JP) || defined(VERSION_SH)
-    #define SOUND_HUD_X 96
-    #define SOUND_HUD_Y 35
-#elif defined(VERSION_US)
-    #define SOUND_HUD_X 88
-    #define SOUND_HUD_Y 35
-#elif defined(VERSION_CN)
-    #define SOUND_HUD_X 106
-    #define SOUND_HUD_Y 55
->>>>>>> 46cd1f0d
 #endif
 
 #define OPTION_LABEL_SPACING 74
@@ -2545,36 +1908,15 @@
  */
 void print_sound_mode_menu_strings(void) {
     s32 mode;
-<<<<<<< HEAD
     s32 textX;
-=======
-
-#if defined(VERSION_US) || defined(VERSION_SH) || defined(VERSION_CN)
-    s16 textX;
-#elif defined(VERSION_EU)
-    s32 textX;
-#endif
-
-#ifndef VERSION_EU
-    u8 textSoundSelect[] = { TEXT_SOUND_SELECT };
-#endif
->>>>>>> 46cd1f0d
 
     // Print "SOUND SELECT" text
     gSPDisplayList(gDisplayListHead++, dl_rgba16_text_begin);
     gDPSetEnvColor(gDisplayListHead++, 255, 255, 255, gDialogTextAlpha);
 
-<<<<<<< HEAD
     print_hud_lut_string(47, 32, LANG_ARRAY(textSoundSelect));
 #ifdef MULTILANG
     print_hud_lut_string(47, 110, LANG_ARRAY(textLanguageSelect));
-=======
-#ifdef VERSION_EU
-    print_hud_lut_string(HUD_LUT_DIFF, 47, 32, textSoundSelect[sLanguageMode]);
-    print_hud_lut_string(HUD_LUT_DIFF, 47, 101, textLanguageSelect[sLanguageMode]);
-#else
-    print_hud_lut_string(HUD_LUT_DIFF, SOUND_HUD_X, SOUND_HUD_Y, textSoundSelect);
->>>>>>> 46cd1f0d
 #endif
 
     gSPDisplayList(gDisplayListHead++, dl_rgba16_text_end);
@@ -2591,7 +1933,6 @@
         print_generic_string_aligned(textX, SOUND_LABEL_Y, LANG_ARRAY(*textSoundModes[mode]), TEXT_ALIGN_CENTER);
     }
 
-<<<<<<< HEAD
 #ifdef MULTILANG
     // Handle changing the selected language
     if (sCursorClickingTimer == 2) {
@@ -2612,26 +1953,6 @@
                 sSelectedLanguageIndex = (sSelectedLanguageIndex + NUM_DEFINED_LANGUAGES) % NUM_DEFINED_LANGUAGES;
                 multilang_set_language(gDefinedLanguages[sSelectedLanguageIndex]);
             }
-=======
-    // In EU, print language mode names
-    for (mode = 0, textX = 90; mode < 3; textX += 70, mode++) {
-        if (mode == sLanguageMode) {
-            gDPSetEnvColor(gDisplayListHead++, 255, 255, 255, sTextBaseAlpha);
-        } else {
-            gDPSetEnvColor(gDisplayListHead++, 0, 0, 0, sTextBaseAlpha);
-        }
-        print_generic_string(
-            get_str_x_pos_from_center(textX, textLanguage[mode], 10.0f),
-            72, textLanguage[mode]);
-    }
-#else
-    // Print sound mode names
-    for (mode = 0; mode < 3; mode++) {
-        if (sSoundMode == mode) {
-            gDPSetEnvColor(gDisplayListHead++, 255, 255, 255, sTextBaseAlpha);
-        } else {
-            gDPSetEnvColor(gDisplayListHead++, 0, 0, 0, sTextBaseAlpha);
->>>>>>> 46cd1f0d
         }
     }
 
@@ -2648,18 +1969,10 @@
     gSPDisplayList(gDisplayListHead++, dl_ia_text_end);
 }
 
-<<<<<<< HEAD
-=======
-#ifndef VERSION_CN
-u8 textStarX[] = { TEXT_STAR_X };
-#endif
-
->>>>>>> 46cd1f0d
 /**
  * Prints castle secret stars collected in a score menu save file.
  */
 void print_score_file_castle_secret_stars(s8 fileIndex, s16 x, s16 y) {
-<<<<<<< HEAD
     char secretStarsText[20];
     char secretStarsNum[8];
     // Print number of castle secret stars
@@ -2668,27 +1981,6 @@
                                                                   COURSE_NUM_TO_INDEX(COURSE_MAX)));
     sprintf(secretStarsText, "★×%s", secretStarsNum);
     print_menu_generic_string(x, y, secretStarsText);
-=======
-#ifdef VERSION_CN
-    u8 secretStarsText[36];
-    u8 textStarX[] = { TEXT_STAR_X };
-#else
-    u8 secretStarsText[20];
-#endif
-
-    // Print "[star] x"
-    FILE_SELECT_PRINT_STRING(x, y, textStarX);
-
-    // Print number of castle secret stars
-    INT_TO_STR_DIFF(save_file_get_total_star_count(fileIndex, COURSE_BONUS_STAGES - 1, COURSE_MAX - 1),
-               secretStarsText);
-
-#ifdef VERSION_EU
-    FILE_SELECT_PRINT_STRING(x + 20, y, secretStarsText);
-#else
-    FILE_SELECT_PRINT_STRING(x + 16, y, secretStarsText);
-#endif
->>>>>>> 46cd1f0d
 }
 
 LangArray text4Dashes = DEFINE_LANGUAGE_ARRAY(
@@ -2707,7 +1999,6 @@
  * Prints course coins collected in a score menu save file.
  */
 void print_score_file_course_coin_score(s8 fileIndex, s16 courseIndex, s16 x, s16 y) {
-<<<<<<< HEAD
     char str[20];
     char coinScoreText[10];
     u8 stars = save_file_get_star_flags(fileIndex, courseIndex);
@@ -2721,48 +2012,10 @@
         // If collected, print 100 coin star
         if (stars & STAR_FLAG_ACT_100_COINS) {
             print_menu_generic_string(x + 70, y, "★");
-=======
-#ifdef VERSION_CN
-    u8 coinScoreText[36];
-#else
-    u8 coinScoreText[20];
-#endif
-
-    u8 stars = save_file_get_star_flags(fileIndex, courseIndex);
-    u8 textCoinX[] = { TEXT_COIN_X };
-    u8 textStar[] = { TEXT_STAR };
-
-#if defined(VERSION_JP) || defined(VERSION_SH)
-    #define LENGTH 5
-#elif defined(VERSION_CN)
-    #define LENGTH 16
-#else
-    #define LENGTH 8
-#endif
-    u8 fileNames[][LENGTH] = {
-        { TEXT_4DASHES }, // huh?
-        { TEXT_SCORE_MARIO_A }, { TEXT_SCORE_MARIO_B }, { TEXT_SCORE_MARIO_C }, { TEXT_SCORE_MARIO_D },
-    };
-#undef LENGTH
-
-    // MYSCORE
-    if (sScoreFileCoinScoreMode == 0) {
-        // Print "[coin] x"
-        FILE_SELECT_PRINT_STRING(x + 25, y, textCoinX);
-
-        // Print coin score
-        INT_TO_STR_DIFF(save_file_get_course_coin_score(fileIndex, courseIndex), coinScoreText);
-        FILE_SELECT_PRINT_STRING(x + 41, y, coinScoreText);
-
-        // If collected, print 100 coin star
-        if (stars & (1 << 6)) {
-            FILE_SELECT_PRINT_STRING(x + 70, y, textStar);
->>>>>>> 46cd1f0d
         }
     }
     // HISCORE
     else {
-<<<<<<< HEAD
         u16 coinScoreFile;
         // Print coin highscore
         format_int_to_string(coinScoreText, (u16) save_file_get_max_coin_score(courseIndex) & 0xFFFF);
@@ -2776,18 +2029,6 @@
             string_format_file_letter(str, LANG_ARRAY(textMarioFace), coinScoreFile - 1);
             print_menu_generic_string(x + 60, y, str);
         }
-=======
-        // Print "[coin] x"
-        FILE_SELECT_PRINT_STRING(x + HISCORE_COIN_ICON_X, y, textCoinX);
-
-        // Print coin highscore
-        INT_TO_STR_DIFF((u16) save_file_get_max_coin_score(courseIndex) & 0xFFFF, coinScoreText);
-        FILE_SELECT_PRINT_STRING(x + HISCORE_COIN_TEXT_X, y, coinScoreText);
-
-        // Print coin highscore file
-        FILE_SELECT_PRINT_STRING(x + HISCORE_COIN_NAMES_X, y,
-                         fileNames[(save_file_get_max_coin_score(courseIndex) >> 16) & 0xFFFF]);
->>>>>>> 46cd1f0d
     }
 }
 
@@ -2796,18 +2037,9 @@
  */
 void print_score_file_star_score(s8 fileIndex, s16 courseIndex, s16 x, s16 y) {
     s16 i = 0;
-<<<<<<< HEAD
     char starScoreText[30];
     char *entries[6];
-=======
-
-#ifdef VERSION_CN
-    u8 starScoreText[36];
-#else
-    u8 starScoreText[19];
-#endif
-
->>>>>>> 46cd1f0d
+
     u8 stars = save_file_get_star_flags(fileIndex, courseIndex);
     s8 starCount = save_file_get_course_star_count(fileIndex, courseIndex);
     // Don't count 100 coin star
@@ -2816,7 +2048,6 @@
     }
     // Add 1 star character for every star collected
     for (i = 0; i < starCount; i++) {
-<<<<<<< HEAD
         entries[i] = "★";
     }
     for (i = starCount; i < 6; i++) {
@@ -2831,73 +2062,6 @@
     "MARIO %c",
     "MARIO %c",
     "マリオ %c");
-=======
-#ifdef VERSION_CN
-        starScoreText[i * 2] = 0x00;
-        starScoreText[i * 2 + 1] = DIALOG_CHAR_STAR_FILLED;
-#else
-        starScoreText[i] = DIALOG_CHAR_STAR_FILLED;
-#endif
-    }
-
-    // Terminating byte
-#ifdef VERSION_CN
-    starScoreText[i * 2] = DIALOG_CHAR_TERMINATOR;
-    starScoreText[i * 2 + 1] = DIALOG_CHAR_TERMINATOR;
-#else
-    starScoreText[i] = DIALOG_CHAR_TERMINATOR;
-#endif
-
-    FILE_SELECT_PRINT_STRING(x, y, starScoreText);
-}
-
-#if defined(VERSION_JP) || defined(VERSION_SH)
-    #define MARIO_X 28
-    #define MARIO_Y 15
-    #define FILE_LETTER_X 86
-#ifdef VERSION_JP
-    #define LEVEL_NUM_PAD 0
-    #define SECRET_STARS_PAD 0
-#else
-    #define LEVEL_NUM_PAD 5
-    #define SECRET_STARS_PAD 10
-#endif
-    #define LEVEL_NAME_X 23
-    #define STAR_SCORE_X 152
-    #define MYSCORE_X 237
-    #define HISCORE_X 237
-    #define MYSCORE_Y 24
-    #define HISCORE_Y 24
-#elif defined(VERSION_CN)
-    #define MARIO_X 25
-    #define MARIO_Y 9
-    #define FILE_LETTER_X 95
-    #define SECRET_STARS_PAD 6
-    #define LEVEL_NAME_X 26
-    #define STAR_SCORE_X 171
-    #define MYSCORE_X 238
-    #define HISCORE_X 231
-    #define MYSCORE_Y 200
-    #define HISCORE_Y 200
-#else
-    #define MARIO_X 25
-    #define MARIO_Y 15
-    #define FILE_LETTER_X 95
-    #define LEVEL_NUM_PAD 3
-    #define SECRET_STARS_PAD 6
-    #define LEVEL_NAME_X 23
-    #define STAR_SCORE_X 171
-#ifdef VERSION_EU
-    #define MYSCORE_X get_str_x_pos_from_center(257, textMyScore[sLanguageMode], 10.0f)
-    #define HISCORE_X get_str_x_pos_from_center(257, textHiScore[sLanguageMode], 10.0f)
-#else
-    #define MYSCORE_X 238
-    #define HISCORE_X 231
-#endif
-    #define MYSCORE_Y 24
-    #define HISCORE_Y 24
-#endif
->>>>>>> 46cd1f0d
 
 LangArray textHiScore = DEFINE_LANGUAGE_ARRAY(
     "HI SCORE",
@@ -2919,51 +2083,9 @@
  * Prints save file score strings that shows when a save file is chosen inside the score menu.
  */
 void print_save_file_scores(s8 fileIndex) {
-<<<<<<< HEAD
     u32 i;
     char str[20];
     char fileLetter;
-=======
-    u16 courseNum;
-#ifdef VERSION_CN
-    u8 shiftPad[2];
-    u8 pagePad[4];
-#else
-    u8 tensDigPad;
-#endif
-#ifndef VERSION_EU
-    u8 textMario[] = { TEXT_MARIO };
-#ifdef VERSION_JP
-    u8 textFileLetter[] = { TEXT_ZERO };
-    void **levelNameTable = segmented_to_virtual(seg2_course_name_table);
-#endif
-    u8 textHiScore[] = { TEXT_HI_SCORE };
-    u8 textMyScore[] = { TEXT_MY_SCORE };
-#ifdef VERSION_CN
-    u8 textArrowL[] = { TEXT_ARROW_L };
-    u8 textRArrow[] = { TEXT_R_ARROW };
-#endif
-#ifndef VERSION_JP
-    u8 textFileLetter[] = { TEXT_ZERO };
-    void **levelNameTable = segmented_to_virtual(seg2_course_name_table);
-#endif
-#else
-    u8 textFileLetter[] = { TEXT_ZERO };
-    void **levelNameTable;
-
-    switch (sLanguageMode) {
-        case LANGUAGE_ENGLISH:
-            levelNameTable = segmented_to_virtual(eu_course_strings_en_table);
-            break;
-        case LANGUAGE_FRENCH:
-            levelNameTable = segmented_to_virtual(eu_course_strings_fr_table);
-            break;
-        case LANGUAGE_GERMAN:
-            levelNameTable = segmented_to_virtual(eu_course_strings_de_table);
-            break;
-    }
-#endif
->>>>>>> 46cd1f0d
 
 #ifndef MULTILANG
     const char **levelNameTable = segmented_to_virtual(seg2_course_name_table);
@@ -2974,22 +2096,15 @@
 
     // Print file name at top
     gSPDisplayList(gDisplayListHead++, dl_rgba16_text_begin);
-<<<<<<< HEAD
     gDPSetEnvColor(gDisplayListHead++, 255, 255, 255, gDialogTextAlpha);
     fileLetter = 'A' + fileIndex;
     sprintf(str, LANG_ARRAY(textScoreMenuMarioX), fileLetter);
     print_hud_lut_string(25, 15, str);
-=======
-    gDPSetEnvColor(gDisplayListHead++, 255, 255, 255, sTextBaseAlpha);
-    print_hud_lut_string(HUD_LUT_DIFF, GFX_DIMENSIONS_FROM_LEFT_EDGE(MARIO_X), MARIO_Y, textMario);
-    print_hud_lut_string(HUD_LUT_GLOBAL, GFX_DIMENSIONS_FROM_LEFT_EDGE(FILE_LETTER_X), 15, textFileLetter);
->>>>>>> 46cd1f0d
 
     // Print save file star count at top
     print_save_file_star_count(fileIndex, 124, 15);
     gSPDisplayList(gDisplayListHead++, dl_rgba16_text_end);
     // Print course scores
-<<<<<<< HEAD
     gSPDisplayList(gDisplayListHead++, dl_menu_ia8_text_begin);
     gDPSetEnvColor(gDisplayListHead++, 255, 255, 255, gDialogTextAlpha);
 
@@ -3012,78 +2127,6 @@
         print_menu_generic_string_aligned(262, 24, LANG_ARRAY(textMyScore), TEXT_ALIGN_CENTER);
     } else {
         print_menu_generic_string_aligned(262, 24, LANG_ARRAY(textHiScore), TEXT_ALIGN_CENTER);
-=======
-    gSPDisplayList(gDisplayListHead++, FILE_SELECT_TEXT_DL_BEGIN);
-    gDPSetEnvColor(gDisplayListHead++, 255, 255, 255, sTextBaseAlpha);
-
-    //! Huge print list, for loops exist for a reason!
-#ifdef VERSION_CN
-    if (sScorePage == 0) {
-        PRINT_COURSE_NAME_CN(COURSE_SSL, 0)
-        PRINT_COURSE_NAME_CN(COURSE_LLL, 0)
-        PRINT_COURSE_NAME_CN(COURSE_HMC, 0)
-        PRINT_COURSE_NAME_CN(COURSE_BBH, 0)
-        PRINT_COURSE_NAME_CN(COURSE_CCM, 0)
-        PRINT_COURSE_NAME_CN(COURSE_JRB, 0)
-        PRINT_COURSE_NAME_CN(COURSE_WF, 0)
-        PRINT_COURSE_NAME_CN(COURSE_BOB, 0)
-
-        PRINT_COURSE_SCORES_CN(COURSE_SSL, 0)
-        PRINT_COURSE_SCORES_CN(COURSE_LLL, 0)
-        PRINT_COURSE_SCORES_CN(COURSE_HMC, 0)
-        PRINT_COURSE_SCORES_CN(COURSE_BBH, 0)
-        PRINT_COURSE_SCORES_CN(COURSE_CCM, 0)
-        PRINT_COURSE_SCORES_CN(COURSE_JRB, 0)
-        PRINT_COURSE_SCORES_CN(COURSE_WF, 0)
-        PRINT_COURSE_SCORES_CN(COURSE_BOB, 0)
-    } else if (sScorePage == 1) {
-        // Print castle secret stars text
-        print_generic_string(LEVEL_NAME_X, 23 + 12 * 1,
-                                  segmented_to_virtual(levelNameTable[25]));
-
-        PRINT_COURSE_NAME_CN(COURSE_RR, 168)
-        PRINT_COURSE_NAME_CN(COURSE_TTC, 168)
-        PRINT_COURSE_NAME_CN(COURSE_THI, 168)
-        PRINT_COURSE_NAME_CN(COURSE_TTM, 168)
-        PRINT_COURSE_NAME_CN(COURSE_WDW, 168)
-        PRINT_COURSE_NAME_CN(COURSE_SL, 168)
-        PRINT_COURSE_NAME_CN(COURSE_DDD, 168)
-
-        // Print castle secret stars score
-        print_score_file_castle_secret_stars(fileIndex, STAR_SCORE_X, 23 + 12 * 1);
-
-        PRINT_COURSE_SCORES_CN(COURSE_RR, 168)
-        PRINT_COURSE_SCORES_CN(COURSE_TTC, 168)
-        PRINT_COURSE_SCORES_CN(COURSE_THI, 168)
-        PRINT_COURSE_SCORES_CN(COURSE_TTM, 168)
-        PRINT_COURSE_SCORES_CN(COURSE_WDW, 168)
-        PRINT_COURSE_SCORES_CN(COURSE_SL, 168)
-        PRINT_COURSE_SCORES_CN(COURSE_DDD, 168)
-    }
-#else
-    for (courseNum = COURSE_MIN; courseNum <= COURSE_STAGES_MAX; courseNum++) {
-        courseNum >= 10 ? (tensDigPad = 0) : (tensDigPad = 1);
-
-        FILE_SELECT_PRINT_STRING(GFX_DIMENSIONS_FROM_LEFT_EDGE(LEVEL_NAME_X) + (tensDigPad * LEVEL_NUM_PAD), 
-            23 + 12 * courseNum, segmented_to_virtual(levelNameTable[courseNum - 1]));
-
-        print_score_file_star_score(fileIndex, courseNum - 1, GFX_DIMENSIONS_FROM_RIGHT_EDGE(320 - STAR_SCORE_X), 23 + 12 * courseNum); 
-        print_score_file_course_coin_score(fileIndex, courseNum - 1, GFX_DIMENSIONS_FROM_RIGHT_EDGE(320 - 213), 23 + 12 * courseNum);
-    }
-
-    // Print castle secret stars text
-    FILE_SELECT_PRINT_STRING(GFX_DIMENSIONS_FROM_LEFT_EDGE(LEVEL_NAME_X + SECRET_STARS_PAD), 23 + 12 * 16,
-                              segmented_to_virtual(levelNameTable[25]));
-    // Print castle secret stars score
-    print_score_file_castle_secret_stars(fileIndex, GFX_DIMENSIONS_FROM_RIGHT_EDGE(320 - STAR_SCORE_X), 23 + 12 * 16);
-#endif
-
-    // Print current coin score mode
-    if (sScoreFileCoinScoreMode == 0) {
-        FILE_SELECT_PRINT_STRING(MYSCORE_X, MYSCORE_Y, LANGUAGE_ARRAY(textMyScore));
-    } else {
-        FILE_SELECT_PRINT_STRING(HISCORE_X, HISCORE_Y, LANGUAGE_ARRAY(textHiScore));
->>>>>>> 46cd1f0d
     }
 
 #ifdef VERSION_CN
@@ -3094,12 +2137,6 @@
 
     gSPDisplayList(gDisplayListHead++, FILE_SELECT_TEXT_DL_END);
 }
-
-<<<<<<< HEAD
-=======
-#undef PRINT_COURSE_NAME_CN
-#undef PRINT_COURSE_SCORES_CN
-#undef PRINT_COURSE_NAME_AND_SCORES
 
 #ifdef WIDESCREEN
 /**
@@ -3216,16 +2253,11 @@
 }
 #endif
 
->>>>>>> 46cd1f0d
 /**
  * Prints file select strings depending on the menu selected.
  * Also checks if all saves exists and defines text and main menu timers.
  */
-<<<<<<< HEAD
 void print_file_select_strings(void) {
-=======
-static void print_file_select_strings(void) {
->>>>>>> 46cd1f0d
     create_dl_ortho_matrix();
     switch (sSelectedButtonID) {
         case MENU_BUTTON_NONE:         print_main_menu_strings();                               break;
