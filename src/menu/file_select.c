--- conflicted
+++ resolved
@@ -1125,11 +1125,7 @@
     if (sSelectedButtonID == MENU_BUTTON_SCORE_FILE_A || sSelectedButtonID == MENU_BUTTON_SCORE_FILE_B
         || sSelectedButtonID == MENU_BUTTON_SCORE_FILE_C
         || sSelectedButtonID == MENU_BUTTON_SCORE_FILE_D) {
-<<<<<<< HEAD
-        if (gPlayer3Controller->buttonPressed & (B_BUTTON | START_BUTTON | Z_TRIG)) {
-=======
         if (gPlayer1Controller->buttonPressed & Z_BUTTON_DEF(B_BUTTON | START_BUTTON)) {
->>>>>>> d4b1ec6e
             sClickPos[0] = sCursorPos[0];
             sClickPos[1] = sCursorPos[1];
             sCursorClickingTimer = 1;
@@ -1143,12 +1139,7 @@
 #endif
         }
     } else { // If cursor is clicked
-<<<<<<< HEAD
-        if (gPlayer3Controller->buttonPressed
-            & (A_BUTTON | B_BUTTON | START_BUTTON)) {
-=======
         if (gPlayer1Controller->buttonPressed & Z_BUTTON_DEF(A_BUTTON | B_BUTTON | START_BUTTON)) {
->>>>>>> d4b1ec6e
             sClickPos[0] = sCursorPos[0];
             sClickPos[1] = sCursorPos[1];
             sCursorClickingTimer = 1;
