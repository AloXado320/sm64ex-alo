/*
 * Redone description:
 * A backported version of the level select used in Zelda-engine games released on N64.
 * Replaces old debug level select.
 * Adapted to Super Mario 64 and improved by AloXado320.
 * Props to ZeldaRET for decompiling the code (z_select.c).
 */

#include "game/segment2.h"
#include "game/ingame_menu.h"
#include "extras/draw_util.h"
#include <stdio.h>

#ifdef VERSION_EU
#include "eu_translation.h"
extern s32 gInGameLanguage;
#endif

#define MAX_PAGE_STRINGS 12
#define PAGE_DOWN_STOPS_MAX (LEVEL_MAX / MAX_PAGE_STRINGS)

struct ZDebugLevelSelect {
    s32 count;
    s32 currentScene;
    s32 pageDownIndex; // Index of pageDownStops
    s32 pageDownStops[PAGE_DOWN_STOPS_MAX];
    s32 topDisplayedScene; // The scene which is currently at the top of the screen
    s32 verticalInputAccumulator;
    s32 verticalInput;
    s32 timerUp;
    s32 timerDown;
    s32 lockUp;
    s32 lockDown;
    s32 refreshRate;
    s32 toggleCourseLevelView;
    s32 toggleControlsView;
};

// Duplicate copy to initiate struct
struct ZDebugLevelSelect gZDbgLevelSelectInit;
struct ZDebugLevelSelect *gZDbgLevelSelect = &gZDbgLevelSelectInit;

void print_debug_level_select_menu(struct ZDebugLevelSelect *this) {
    s32 scene;
    s32 i;
    char *levelName;
    s32 courseNum;
    u8 *courseName;
<<<<<<< HEAD
    char *chrTemp;
    u8 levelNumStr[9];
    u8 courseNumStr[9];
=======
    s32 xPos;
    u8 levelNumStr[4];
    u8 courseNumStr[4];
>>>>>>> 46cd1f0d

#ifndef VERSION_CN
    char *chrTemp;
    gDPSetEnvColor(gDisplayListHead++, 255, 155, 150, 255);
    chrTemp = "SUPER MARIO LEVEL SELECT";
<<<<<<< HEAD
    print_generic_string_aligned(SCREEN_CENTER_X, 210, chrTemp, TEXT_ALIGN_CENTER);
=======
    xPos = get_str_x_pos_from_center_custom_ascii(LUT_TYPE_STR_ASCII, SCREEN_WIDTH / 2, chrTemp, FALSE, 0);
    print_generic_string_ascii(xPos, 210, chrTemp);
#endif
>>>>>>> 46cd1f0d
    gDPSetEnvColor(gDisplayListHead++, 255, 255, 255, 255);

    if (this->toggleControlsView) {
        return;
    }

    void **courseNameTbl;
#ifdef VERSION_EU
    switch (gInGameLanguage) {
        case LANGUAGE_ENGLISH:
            courseNameTbl = segmented_to_virtual(course_name_table_eu_en);
            break;
        case LANGUAGE_FRENCH:
            courseNameTbl = segmented_to_virtual(course_name_table_eu_fr);
            break;
        case LANGUAGE_GERMAN:
            courseNameTbl = segmented_to_virtual(course_name_table_eu_de);
            break;
    }
#else
    courseNameTbl = segmented_to_virtual(seg2_course_name_table);
#endif

    for (i = 0; i < MAX_PAGE_STRINGS; i++) {
        scene = (this->topDisplayedScene + i + this->count) % this->count;
<<<<<<< HEAD
        format_int_to_string(levelNumStr, scene + 1);
=======
        INT_TO_STR_DIFF(scene + 1, levelNumStr);
>>>>>>> 46cd1f0d

        if (scene == this->currentScene) {
            gDPSetEnvColor(gDisplayListHead++, 255, 126, 0, 255);
        } else {
            gDPSetEnvColor(gDisplayListHead++, 255, 255, 255, 255);
        }

        levelName = gLevelSelectStageNames[scene];
        if (levelName == NULL) {
            levelName = "--Null--";
        }
        courseNum = gLevelToCourseNumTable[scene];
        courseName = segmented_to_virtual(courseNameTbl[courseNum - 1]);
<<<<<<< HEAD
        int_to_str(courseNum, courseNumStr);
        format_int_to_string(courseNumStr, courseNum);
=======
        INT_TO_STR_DIFF(courseNum, courseNumStr);
>>>>>>> 46cd1f0d

#ifndef VERSION_CN
        if (this->toggleCourseLevelView) {
            chrTemp = "LEVEL    NAME";
            print_generic_string(72, 180 - i * 11, levelNumStr);
            print_generic_string(100, 180 - i * 11, levelName);
        } else {
            chrTemp = "COURSE   NAME";
            print_generic_string(72, 180 - i * 11, courseNumStr);
            if (courseName != NULL && courseNum >= COURSE_MIN && courseNum <= COURSE_MAX) {
                print_generic_string(100, 180 - i * 11, check_number_string_in_course_name(courseName));
            }
        }
        
        gDPSetEnvColor(gDisplayListHead++, 255, 255, 255, 255);
<<<<<<< HEAD
        print_generic_string(60, 194, chrTemp);
=======
        print_generic_string_ascii(60, 194, chrTemp);
#else
        print_generic_string(72, 210 - i * 17, courseNumStr);
        if (courseName != NULL && courseNum >= COURSE_MIN && courseNum <= COURSE_MAX) {
            print_generic_string(100, 210 - i * 17, &courseName[6]);
        }
#endif
>>>>>>> 46cd1f0d
    }
}

void print_debug_level_select_settings(struct ZDebugLevelSelect *this) {
    char str[20];
    char strSaveNum[8];
    char strActNum[8];
    char *chrTemp;

    s16 saveNum = gCurrSaveFileNum;
    s16 actNum = gDialogCourseActNum = gCurrActNum;
<<<<<<< HEAD
    format_int_to_string(strSaveNum, saveNum);
    format_int_to_string(strActNum, actNum);
=======
    INT_TO_STR_DIFF(saveNum, strSaveNum);
    INT_TO_STR_DIFF(actNum, strActNum);
>>>>>>> 46cd1f0d

    u8 *actName;
    void **actNameTbl;
    s32 courseNum;
#ifdef VERSION_EU
    switch (gInGameLanguage) {
        case LANGUAGE_ENGLISH:
            actNameTbl = segmented_to_virtual(act_name_table_eu_en);
            break;
        case LANGUAGE_FRENCH:
            actNameTbl = segmented_to_virtual(act_name_table_eu_fr);
            break;
        case LANGUAGE_GERMAN:
            actNameTbl = segmented_to_virtual(act_name_table_eu_de);
            break;
    }
#else
    actNameTbl = segmented_to_virtual(seg2_act_name_table);
#endif

    courseNum = gLevelToCourseNumTable[this->currentScene];
    actName = segmented_to_virtual(actNameTbl[COURSE_NUM_TO_INDEX(courseNum) * 6 + actNum - 1]);

    gDPSetEnvColor(gDisplayListHead++, 255, 255, 255, 255);

    chrTemp = "Save File: %s";
    sprintf(str, chrTemp, strSaveNum);
    print_generic_string(20, 42, str);

    chrTemp = "Level Act: %s";
    sprintf(str, chrTemp, strActNum);
    print_generic_string(20, 28, str);

    if (actName != NULL && courseNum >= COURSE_MIN && courseNum <= COURSE_STAGES_MAX) {
        print_generic_string(20 + 8 + get_string_width_preset(chrTemp, STR_PRESET_MAIN_FONT), 28, actName);
    }

    chrTemp = "(C Down) - Show-Hide Controls";
    print_generic_string(20, 14, chrTemp);
}

char lvlSelectDbgCtrlStr[][40] = {
    "(D Pad) - Select Level",
    "(R) - Change List Page",
    "(Z) - Change Save File",
    "(B) - Change Act",
    "(C Up) - Change Level List",
    "(A)(L)(R) - Hold to Reset",
    "(A), (Start) - Load Level",
};

char lvlSelectDbgCtrlViewStr[] = { "(C Down) - Show-Hide Controls" };

void print_debug_level_select_controls(void) {
    s32 i;
    for (i = 0; i < ARRAY_COUNT(lvlSelectDbgCtrlStr); i++) {
        print_generic_string(40, 186 - i * 16, lvlSelectDbgCtrlStr[i]);
    }

    print_generic_string(40, 38, lvlSelectDbgCtrlViewStr);
}

void print_debug_level_select_strings(struct ZDebugLevelSelect *this) {

    create_dl_ortho_matrix();

    gSPDisplayList(gDisplayListHead++, dl_ia_text_begin);

    print_debug_level_select_menu(this);

#ifndef VERSION_CN
    if (this->toggleControlsView) {
        print_debug_level_select_controls();
    } else {
        print_debug_level_select_settings(this);
    }
#endif
    gSPDisplayList(gDisplayListHead++, dl_ia_text_end);
}

Gfx *geo_debug_level_select_strings(s16 callContext, UNUSED struct GraphNode *node, UNUSED Mat4 mtx) {
    if (callContext == GEO_CONTEXT_RENDER) {
        print_debug_level_select_strings(gZDbgLevelSelect);
    }
    return NULL;
}

void debug_level_select_update(struct ZDebugLevelSelect *this) {
    if (this->verticalInputAccumulator == 0) {
        gCurrLevelNum = this->currentScene + 1;

        if (gPlayer1Controller->buttonPressed & D_CBUTTONS) {
            this->toggleControlsView ^= 1;
        }

        if (this->toggleControlsView) {
            return;
        }

        if (gPlayer1Controller->buttonPressed & U_CBUTTONS) {
            this->toggleCourseLevelView ^= 1;
        }

        if (gPlayer1Controller->buttonPressed & B_BUTTON) {
            gCurrActNum++;

            if (gCurrActNum > 6) {
                gCurrActNum = 1;
            }
        }

        if (gPlayer1Controller->buttonPressed & Z_TRIG) {
            gCurrSaveFileNum++;

            if (gCurrSaveFileNum > 4) {
                gCurrSaveFileNum = 1;
            }
        }

        if (gPlayer1Controller->buttonPressed & U_JPAD) {
            if (this->lockUp == TRUE) {
                this->timerUp = 0;
            }
            if (this->timerUp == 0) {
                this->timerUp = 20;
                this->lockUp = TRUE;
                play_sound(SOUND_GENERAL_LEVEL_SELECT_CHANGE, gGlobalSoundSource);
                this->verticalInput = this->refreshRate;
            }
        }

        if (gPlayer1Controller->buttonDown & U_JPAD && this->timerUp == 0) {
            play_sound(SOUND_GENERAL_LEVEL_SELECT_CHANGE, gGlobalSoundSource);
            this->verticalInput = this->refreshRate * 3;
        }

        if (gPlayer1Controller->buttonPressed & D_JPAD) {
            if (this->lockDown == TRUE) {
                this->timerDown = 0;
            }
            if (this->timerDown == 0) {
                this->timerDown = 20;
                this->lockDown = TRUE;
                play_sound(SOUND_GENERAL_LEVEL_SELECT_CHANGE, gGlobalSoundSource);
                this->verticalInput = -this->refreshRate;
            }
        }

        if (gPlayer1Controller->buttonDown & D_JPAD && this->timerDown == 0) {
            play_sound(SOUND_GENERAL_LEVEL_SELECT_CHANGE, gGlobalSoundSource);
            this->verticalInput = -this->refreshRate * 3;
        }

        if ((gPlayer1Controller->buttonPressed & L_JPAD) || (gPlayer1Controller->buttonDown & L_JPAD)) {
            play_sound(SOUND_GENERAL_LEVEL_SELECT_CHANGE, gGlobalSoundSource);
            this->verticalInput = this->refreshRate;
        }

        if ((gPlayer1Controller->buttonPressed & R_JPAD) || (gPlayer1Controller->buttonDown & R_JPAD)) {
            play_sound(SOUND_GENERAL_LEVEL_SELECT_CHANGE, gGlobalSoundSource);
            this->verticalInput = -this->refreshRate;
        }
    }

    if (gPlayer1Controller->buttonPressed & R_TRIG) {
        this->pageDownIndex++;
        this->pageDownIndex =
            (this->pageDownIndex + ARRAY_COUNT(this->pageDownStops)) % ARRAY_COUNT(this->pageDownStops);
        this->currentScene = this->topDisplayedScene = this->pageDownStops[this->pageDownIndex];
    }

    this->verticalInputAccumulator += this->verticalInput;

    if (this->verticalInputAccumulator < -7) {
        this->verticalInput = 0;
        this->verticalInputAccumulator = 0;

        this->currentScene++;
        this->currentScene = (this->currentScene + this->count) % this->count;

        if (this->currentScene == ((this->topDisplayedScene + this->count + MAX_PAGE_STRINGS) % this->count)) {
            this->topDisplayedScene++;
            this->topDisplayedScene = (this->topDisplayedScene + this->count) % this->count;
        }
    }

    if (this->verticalInputAccumulator > 7) {
        this->verticalInput = 0;
        this->verticalInputAccumulator = 0;

        if (this->currentScene == this->topDisplayedScene) {
            this->topDisplayedScene -= 2;
            this->topDisplayedScene = (this->topDisplayedScene + this->count) % this->count;
        }

        this->currentScene--;
        this->currentScene = (this->currentScene + this->count) % this->count;

        if (this->currentScene == ((this->topDisplayedScene + this->count) % this->count)) {
            this->topDisplayedScene--;
            this->topDisplayedScene = (this->topDisplayedScene + this->count) % this->count;
        }
    }

    this->currentScene = (this->currentScene + this->count) % this->count;
    this->topDisplayedScene = (this->topDisplayedScene + this->count) % this->count;

    if (this->timerUp != 0) {
        this->timerUp--;
    }

    if (this->timerUp == 0) {
        this->lockUp = FALSE;
    }

    if (this->timerDown != 0) {
        this->timerDown--;
    }

    if (this->timerDown == 0) {
        this->lockDown = FALSE;
    }
}

s32 lvl_init_intro_level_select(UNUSED s32 arg, UNUSED s32 unused) {
    s16 i;
    gCurrSaveFileNum = 1;
    gCurrActNum = 1;

    for (i = 0; i < ARRAY_COUNT(gZDbgLevelSelect->pageDownStops); i++) {
        gZDbgLevelSelect->pageDownStops[i] = MAX_PAGE_STRINGS * i;
    }

    gZDbgLevelSelect->count = ARRAY_COUNT(gLevelSelectStageNames);
    gZDbgLevelSelect->verticalInputAccumulator = 0;
    gZDbgLevelSelect->verticalInput = 0;
    gZDbgLevelSelect->timerUp = 0;
    gZDbgLevelSelect->timerDown = 0;
    gZDbgLevelSelect->lockUp = 0;
    gZDbgLevelSelect->lockDown = 0;

    gZDbgLevelSelect->currentScene = gCurrLevelNum - 1;
    gZDbgLevelSelect->topDisplayedScene = gCurrLevelNum - 1;

    gZDbgLevelSelect->pageDownIndex = 0;

    gZDbgLevelSelect->refreshRate = 1;

    gZDbgLevelSelect->toggleCourseLevelView = 0;
    gZDbgLevelSelect->toggleControlsView = 0;

    return 0;
}

s16 intro_level_select(void) {
    debug_level_select_update(gZDbgLevelSelect);

    // Don't perform any button actions if controls view is active
    if (gZDbgLevelSelect->toggleControlsView) {
        return 0;
    }

    // Resets the game and disables level select
    if (gPlayer1Controller->buttonDown == (A_BUTTON | L_TRIG | R_TRIG)) {
        play_sound(SOUND_MENU_ENTER_HOLE, gGlobalSoundSource);
        gDebugLevelSelect = FALSE;
        return -1;
    }

    // Starts level selected
    if (gPlayer1Controller->buttonPressed & (A_BUTTON | START_BUTTON)) {
        play_sound(SOUND_MENU_STAR_SOUND, gGlobalSoundSource);
        return gCurrLevelNum;
    }

    return 0;
}<|MERGE_RESOLUTION|>--- conflicted
+++ resolved
@@ -46,27 +46,12 @@
     char *levelName;
     s32 courseNum;
     u8 *courseName;
-<<<<<<< HEAD
-    char *chrTemp;
     u8 levelNumStr[9];
     u8 courseNumStr[9];
-=======
-    s32 xPos;
-    u8 levelNumStr[4];
-    u8 courseNumStr[4];
->>>>>>> 46cd1f0d
-
-#ifndef VERSION_CN
-    char *chrTemp;
+
+    char *chrTemp = "SUPER MARIO LEVEL SELECT";
     gDPSetEnvColor(gDisplayListHead++, 255, 155, 150, 255);
-    chrTemp = "SUPER MARIO LEVEL SELECT";
-<<<<<<< HEAD
     print_generic_string_aligned(SCREEN_CENTER_X, 210, chrTemp, TEXT_ALIGN_CENTER);
-=======
-    xPos = get_str_x_pos_from_center_custom_ascii(LUT_TYPE_STR_ASCII, SCREEN_WIDTH / 2, chrTemp, FALSE, 0);
-    print_generic_string_ascii(xPos, 210, chrTemp);
-#endif
->>>>>>> 46cd1f0d
     gDPSetEnvColor(gDisplayListHead++, 255, 255, 255, 255);
 
     if (this->toggleControlsView) {
@@ -92,11 +77,7 @@
 
     for (i = 0; i < MAX_PAGE_STRINGS; i++) {
         scene = (this->topDisplayedScene + i + this->count) % this->count;
-<<<<<<< HEAD
         format_int_to_string(levelNumStr, scene + 1);
-=======
-        INT_TO_STR_DIFF(scene + 1, levelNumStr);
->>>>>>> 46cd1f0d
 
         if (scene == this->currentScene) {
             gDPSetEnvColor(gDisplayListHead++, 255, 126, 0, 255);
@@ -110,14 +91,8 @@
         }
         courseNum = gLevelToCourseNumTable[scene];
         courseName = segmented_to_virtual(courseNameTbl[courseNum - 1]);
-<<<<<<< HEAD
-        int_to_str(courseNum, courseNumStr);
         format_int_to_string(courseNumStr, courseNum);
-=======
-        INT_TO_STR_DIFF(courseNum, courseNumStr);
->>>>>>> 46cd1f0d
-
-#ifndef VERSION_CN
+
         if (this->toggleCourseLevelView) {
             chrTemp = "LEVEL    NAME";
             print_generic_string(72, 180 - i * 11, levelNumStr);
@@ -131,17 +106,7 @@
         }
         
         gDPSetEnvColor(gDisplayListHead++, 255, 255, 255, 255);
-<<<<<<< HEAD
         print_generic_string(60, 194, chrTemp);
-=======
-        print_generic_string_ascii(60, 194, chrTemp);
-#else
-        print_generic_string(72, 210 - i * 17, courseNumStr);
-        if (courseName != NULL && courseNum >= COURSE_MIN && courseNum <= COURSE_MAX) {
-            print_generic_string(100, 210 - i * 17, &courseName[6]);
-        }
-#endif
->>>>>>> 46cd1f0d
     }
 }
 
@@ -153,13 +118,8 @@
 
     s16 saveNum = gCurrSaveFileNum;
     s16 actNum = gDialogCourseActNum = gCurrActNum;
-<<<<<<< HEAD
     format_int_to_string(strSaveNum, saveNum);
     format_int_to_string(strActNum, actNum);
-=======
-    INT_TO_STR_DIFF(saveNum, strSaveNum);
-    INT_TO_STR_DIFF(actNum, strActNum);
->>>>>>> 46cd1f0d
 
     u8 *actName;
     void **actNameTbl;
