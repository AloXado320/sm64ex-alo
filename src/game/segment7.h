--- conflicted
+++ resolved
@@ -7,14 +7,7 @@
 // from main menu segment 7
 #include "levels/menu/header.h"
 
-// from intro_segment7
-<<<<<<< HEAD
+// from intro segment 7
 #include "levels/intro/header.h"
-=======
-extern Gfx *intro_seg7_dl_logo;
-extern Gfx *intro_seg7_dl_copyright;
-extern f32 intro_seg7_table_0700C790[];
-extern f32 intro_seg7_table_0700C880[];
->>>>>>> 46cd1f0d
 
 #endif // SEGMENT7_H