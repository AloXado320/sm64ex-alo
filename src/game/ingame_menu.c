#include <ultra64.h>

#include "actors/common1.h"
#include "area.h"
#include "audio/external.h"
#include "camera.h"
#include "course_table.h"
#include "dialog_ids.h"
#include "engine/math_util.h"
#include "segment_symbols.h"
#include "game_init.h"
#include "gfx_dimensions.h"
#include "ingame_menu.h"
#include "level_update.h"
#include "levels/castle_grounds/header.h"
#include "memory.h"
#include "print.h"
#include "save_file.h"
#include "segment2.h"
#include "segment7.h"
#include "seq_ids.h"
#include "sm64.h"
#include "types.h"
#include "config.h"
#include "main.h" // n64
#include <stdio.h> // non-n64

#ifdef EXT_OPTIONS_MENU
#include "extras/options_menu.h"
#endif

u16 gDialogColorFadeTimer;
s8 gLastDialogLineNum;
DialogVariable gDialogVariable;
u16 gDialogTextAlpha;
s8 gRedCoinsCollected;

#ifdef MULTILANG
// The language to display the game's text in.
u8 gInGameLanguage = LANGUAGE_ENGLISH;
#endif

extern u8 dialog_table_en[];
extern u8 course_name_table_en[];
extern u8 act_name_table_en[];

#ifdef ENABLE_FRENCH
extern u8 dialog_table_fr[];
extern u8 course_name_table_fr[];
extern u8 act_name_table_fr[];
#endif

#ifdef ENABLE_GERMAN
extern u8 dialog_table_de[];
extern u8 course_name_table_de[];
extern u8 act_name_table_de[];
#endif

#ifdef ENABLE_JAPANESE
extern u8 dialog_table_jp[];
extern u8 course_name_table_jp[];
extern u8 act_name_table_jp[];
#endif

// The language table for the game's dialogs, level names and act names.
void *languageTable[][3] = {
#ifndef MULTILANG
    {&seg2_dialog_table, &seg2_course_name_table, &seg2_act_name_table},
#else
    {&dialog_table_en, &course_name_table_en, &act_name_table_en},

#ifdef ENABLE_FRENCH
    {&dialog_table_fr, &course_name_table_fr, &act_name_table_fr},
#else
    {NULL, NULL, NULL},
#endif

#ifdef ENABLE_GERMAN
    {&dialog_table_de, &course_name_table_de, &act_name_table_de},
#else
    {NULL, NULL, NULL},
#endif

#ifdef ENABLE_JAPANESE
    {&dialog_table_jp, &course_name_table_jp, &act_name_table_jp},
#else
    {NULL, NULL, NULL},
#endif
#endif
};

extern u8 gLastCompletedCourseNum;
extern u8 gLastCompletedStarNum;

enum DialogBoxState {
    DIALOG_STATE_OPENING,
    DIALOG_STATE_VERTICAL,
    DIALOG_STATE_HORIZONTAL,
    DIALOG_STATE_CLOSING
};

enum DialogBoxType {
    DIALOG_TYPE_ROTATE, // used in NPCs and level messages
    DIALOG_TYPE_ZOOM    // used in signposts and wall signs and etc
};

#define DEFAULT_DIALOG_BOX_ANGLE 90.0f
#define DEFAULT_DIALOG_BOX_SCALE 19.0f

s8 gDialogBoxState = DIALOG_STATE_OPENING;
f32 gDialogBoxOpenTimer = DEFAULT_DIALOG_BOX_ANGLE;
f32 gDialogBoxScale = DEFAULT_DIALOG_BOX_SCALE;
s16 gDialogScrollOffsetY = 0;
s8 gDialogBoxType = DIALOG_TYPE_ROTATE;
s16 gDialogID = DIALOG_NONE;
s16 gLastDialogPageStrPos = 0;
s16 gDialogTextPos = 0;
s8 gDialogLineNum = 1;
s8 gDialogHasResponse = FALSE;
u8 gMenuHoldKeyIndex = 0;
u8 gMenuHoldKeyTimer = 0;
s32 gDialogResponse = DIALOG_RESPONSE_NONE;

static u8 sGenericFontLineHeight = 0;
static u8 sGenericFontLineAlignment = TEXT_ALIGN_LEFT;

/**************************************************
 *                  MISCELLANEOUS                 *
 **************************************************/

/*
 * JP, EU and SH likes to use texture conversions from ia1 to ia8/ia4 respectively.
 * To still support these without altering the AsciiCharLUTEntry struct,
 * this look up table exists so that specific chars are only converted.
 */

#if (defined(VERSION_JP) || defined(VERSION_EU) || defined(VERSION_SH)) && !defined(MULTILANG)
u8 gCharTextureConvBool[] = {
    0,  1,  0,  0,  0,  1,  0,  0,  1,  1,  0,  0,  1,  1,  1,  0,
    1,  1,  1,  1,  1,  1,  1,  1,  1,  1,  0,  0,  0,  0,  0,  1,
    0,  1,  1,  1,  1,  1,  1,  1,  1,  1,  1,  1,  1,  1,  1,  1,
    1,  1,  1,  1,  1,  1,  1,  1,  1,  1,  1,  0,  0,  0,  0,  0,
    0,  1,  1,  1,  1,  1,  1,  1,  1,  1,  1,  1,  1,  1,  1,  1,
    1,  1,  1,  1,  1,  1,  1,  1,  1,  1,  1,  0,  0,  0,  1,  0,
};
#endif

/*
 * Vanilla course names has the course number on the same string.
 * Since the course number is now rendered separately,
 * there's no need to do that anymore.
 * This function checks if the number is still part of the name.
 */
char *check_number_string_in_course_name(u8 *str) {
#if JAPANESE_CHARACTERS
    // Make assumptions of specific char values in Japanese.
    #ifdef ENABLE_JAPANESE
    if (gInGameLanguage == LANGUAGE_JAPANESE) {
    #endif
    if ((str[2] == 0x80 || str[2] == 0x91) &&
        (str[5] == 0x80 || str[5] >= 0x90 && str[5] <= 0x99) &&
         str[8] == 0x80) {
        return &str[9];
    }
    #ifdef ENABLE_JAPANESE
    }
    #endif
#endif
    if ((str[0] == ' ' || str[0] == '1') &&
        (str[1] == ' ' || str[1] >= '0' && str[1] <= '9') &&
         str[2] == ' ') {
        return &str[3];
    }

    return str;
}

// From https://www.includehelp.com/c-programs/capitalize-first-character-of-each-word-in-string.aspx
/*
 * Only makes the first letter of each word separated by a space and
 * also checks the first character of a string.
 * This could be used for course names and acts since they are all uppercase.
*/
void captialize_first_character_only(char *str) {
	int i;

	//capitalize first character of words
	for(i=0; str[i]!='\0'; i++)
	{
		//check first character is lowercase alphabet
		if(i==0)
		{
			if((str[i]>='a' && str[i]<='z'))
				str[i]=str[i]-32; //subtract 32 to make it capital
			continue; //continue to the loop
		}
		if(str[i]==' ')//check space
		{
			//if space is are found, check next character
			++i;
			//check next character is lowercase alphabet
			if(str[i]>='a' && str[i]<='z')
			{
				str[i]=str[i]-32; //subtract 32 to make it capital
				continue; //continue to the loop
			}
		}
		else
		{
			//all other uppercase characters should be in lowercase
			if(str[i]>='A' && str[i]<='Z')
				str[i]=str[i]+32; //subtract 32 to make it small/lowercase
		}
	}
}

/**************************************************
 *                     MATRIX                     *
 **************************************************/

void create_dl_identity_matrix(void) {
    Mtx *matrix = (Mtx *) alloc_display_list(sizeof(Mtx));

    if (matrix == NULL) {
        return;
    }

    guMtxIdent(matrix);

    gSPMatrix(gDisplayListHead++, VIRTUAL_TO_PHYSICAL(matrix), G_MTX_MODELVIEW | G_MTX_LOAD | G_MTX_NOPUSH);
    gSPMatrix(gDisplayListHead++, VIRTUAL_TO_PHYSICAL(matrix), G_MTX_PROJECTION | G_MTX_LOAD | G_MTX_NOPUSH);
}

void create_dl_translation_matrix(s8 pushOp, f32 x, f32 y, f32 z) {
    Mtx *matrix = (Mtx *) alloc_display_list(sizeof(Mtx));

    if (matrix == NULL) {
        return;
    }

    guTranslate(matrix, x, y, z);

    if (pushOp == MENU_MTX_PUSH) {
        gSPMatrix(gDisplayListHead++, VIRTUAL_TO_PHYSICAL(matrix), G_MTX_MODELVIEW | G_MTX_MUL | G_MTX_PUSH);
    }

    if (pushOp == MENU_MTX_NOPUSH) {
        gSPMatrix(gDisplayListHead++, VIRTUAL_TO_PHYSICAL(matrix), G_MTX_MODELVIEW | G_MTX_MUL | G_MTX_NOPUSH);
    }
}

void create_dl_rotation_matrix(s8 pushOp, f32 a, f32 x, f32 y, f32 z) {
    Mtx *matrix = (Mtx *) alloc_display_list(sizeof(Mtx));

    if (matrix == NULL) {
        return;
    }

    guRotate(matrix, a, x, y, z);

    if (pushOp == MENU_MTX_PUSH) {
        gSPMatrix(gDisplayListHead++, VIRTUAL_TO_PHYSICAL(matrix), G_MTX_MODELVIEW | G_MTX_MUL | G_MTX_PUSH);
    }

    if (pushOp == MENU_MTX_NOPUSH) {
        gSPMatrix(gDisplayListHead++, VIRTUAL_TO_PHYSICAL(matrix), G_MTX_MODELVIEW | G_MTX_MUL | G_MTX_NOPUSH);
    }
}

void create_dl_scale_matrix(s8 pushOp, f32 x, f32 y, f32 z) {
    Mtx *matrix = (Mtx *) alloc_display_list(sizeof(Mtx));

    if (matrix == NULL) {
        return;
    }

    guScale(matrix, x, y, z);

    if (pushOp == MENU_MTX_PUSH) {
        gSPMatrix(gDisplayListHead++, VIRTUAL_TO_PHYSICAL(matrix), G_MTX_MODELVIEW | G_MTX_MUL | G_MTX_PUSH);
    }

    if (pushOp == MENU_MTX_NOPUSH) {
        gSPMatrix(gDisplayListHead++, VIRTUAL_TO_PHYSICAL(matrix), G_MTX_MODELVIEW | G_MTX_MUL | G_MTX_NOPUSH);
    }
}

void create_dl_ortho_matrix(void) {
    Mtx *matrix = (Mtx *) alloc_display_list(sizeof(Mtx));

    if (matrix == NULL) {
        return;
    }

    create_dl_identity_matrix();

    guOrtho(matrix, 0.0f, SCREEN_WIDTH, 0.0f, SCREEN_HEIGHT, -10.0f, 10.0f, 1.0f);

    // Should produce G_RDPHALF_1 in Fast3D
    gSPPerspNormalize(gDisplayListHead++, 0xFFFF);

    gSPMatrix(gDisplayListHead++, VIRTUAL_TO_PHYSICAL(matrix), G_MTX_PROJECTION | G_MTX_MUL | G_MTX_NOPUSH);
}

/**************************************************
 *                ASCII/UTF-8 UTILS               *
 **************************************************/

/**
 * Determine which UTF-8 character to render, given a string and the current position in the string.
 * Returns the table entry of the relevant character.
 * Also increments the string position by the correct amount to reach the next character.
 */
struct Utf8CharLUTEntry *utf8_lookup(struct Utf8LUT *lut, char *str, s32 *strPos) {
    u32 codepoint;
    struct Utf8CharLUTEntry *usedLUT;
    u32 length;

    lut = segmented_to_virtual(lut);
    if (!(str[*strPos] & 0x20)) {
        codepoint = ((str[*strPos] & 0x1F) << 6) | (str[*strPos + 1] & 0x3F);
        *strPos += 1;

        usedLUT = segmented_to_virtual(lut->lut2Bytes);
        length = lut->length2Bytes;
    } else if (!(str[*strPos] & 0x10)) {
        codepoint = ((str[*strPos] & 0xF) << 12) | ((str[*strPos + 1] & 0x3F) << 6) | (str[*strPos + 2] & 0x3F);
        *strPos += 2;

        usedLUT = segmented_to_virtual(lut->lut3Bytes);
        length = lut->length3Bytes;
    } else {
        codepoint = ((str[*strPos] & 0x7) << 18) | ((str[*strPos + 1] & 0x3F) << 12) | ((str[*strPos + 2] & 0x3F) << 6) | (str[*strPos + 3] & 0x3F);
        *strPos += 3;

        usedLUT = segmented_to_virtual(lut->lut4Bytes);
        length = lut->length4Bytes;
    }

    s32 start = 0;
    s32 end = length - 1;
    s32 mid = (start + end) / 2;

    while (start <= end) {
        if (usedLUT[mid].codepoint == codepoint) {
            return &usedLUT[mid];
        }

        if (usedLUT[mid].codepoint > codepoint) {
            end = mid - 1;
        } else {
            start = mid + 1;
        }

        mid = (start + end) / 2;
    }
    return segmented_to_virtual(lut->missingChar);
}

/**
 * Convert a character in the range 0-9 or A-F to an integer value. Returns -1 if the character is
 * not a valid hex digit.
 */
static s32 hex_char_to_value(char c) {
    if (c >= '0' && c <= '9') {
        return c - '0';
    }
    if (c >= 'A' && c <= 'F') {
        return c - 'A' + 10;
    }
    if (c >= 'a' && c <= 'f') {
        return c - 'a' + 10;
    }
    return -1;
}

/**
 * Determine if the characters following an @ sign are a valid hex color code.
 */
static s32 is_color_code_valid(char *str, s32 strPos) {
    for (s32 i = 0; i < 6; i++) {
        if (hex_char_to_value(str[strPos + i]) == -1) {
            return FALSE;
        }
    }
    return TRUE;
}

/**
 * Get the exact width of the line of a string of any font in pixels, using the given ASCII and UTF-8 tables.
 */
s32 get_string_width(char *str, struct AsciiCharLUTEntry *asciiLut, struct Utf8LUT *utf8LUT) {
    s32 width = 0;
    s32 maxWidth = 0;
    s32 strPos = 0;
    char c;

    s32 isGenericFont = (asciiLut == main_font_lut);

    asciiLut = segmented_to_virtual(asciiLut);

    while ((c = str[strPos]) != '\0' && c != '\n') {
        // Handle color codes and tabs if using generic font
        if (isGenericFont) {
            if (c == CHAR_COLOR_CODE) {
                if (is_color_code_valid(str, strPos + 1)) {
                    strPos += 7;
                    continue;
                }
            } else if (c == '\t') {
                width += 4 * SPACE_KERNING(asciiLut);
                strPos++;
                continue;
            }
        }
        if (c & 0x80) {
            width += utf8_lookup(utf8LUT, str, &strPos)->kerning;
        } else {
            width += asciiLut[ASCII_LUT_INDEX(c)].kerning;
        }
        strPos++;
    }

    return MAX(width, maxWidth);
}

/**
 * Get the exact width of the line of a string of any font in pixels,
 * using presets that give fixed ASCII and UTF-8 tables.
 */
s32 get_string_width_preset(char *str, u16 preset) {
    switch (preset) {
        case STR_PRESET_HUD_FONT:
            return get_string_width(str, main_hud_lut, &main_hud_utf8_lut);
        case STR_PRESET_MAIN_FONT:
            return get_string_width(str, main_font_lut, &main_font_utf8_lut);
        case STR_PRESET_MENU_FONT:
            return get_string_width(str, menu_font_lut, &menu_font_utf8_lut);
#if !CREDITS_TEXT_STRING_FONT
        case STR_PRESET_CREDIT_FONT:
            return get_string_width(str, main_credits_font_lut, NULL);
#endif
        default:
            return get_string_width(str, main_font_lut, &main_font_utf8_lut);
    }
}

/**
 * Get the value to shift the X position of a string by, given a specific alignment.
 */
static s32 get_alignment_x_offset(char *str, u32 alignment, struct AsciiCharLUTEntry *asciiLut, struct Utf8LUT *utf8LUT) {
    if (alignment == TEXT_ALIGN_LEFT) {
        return 0;
    }
    s32 width = get_string_width(str, asciiLut, utf8LUT);
    if (alignment == TEXT_ALIGN_CENTER) {
        return -width / 2;
    }
    // TEXT_ALIGN_RIGHT
    return -width;
}

/**
 * Takes a value and writes the string representation of the number into a buffer.
 * If the language is set to Japanese, the number is written in full-width digits.
 */
void format_int_to_string(char *buf, s32 value) {
#if JAPANESE_CHARACTERS
    #ifdef ENABLE_JAPANESE
    if (gInGameLanguage == LANGUAGE_JAPANESE)
    #endif
    {
        u8 digits[10];
        s32 numDigits = 0;
        // Minus sign
        if (value < 0) {
            buf[0] = '-';
            buf++;
            value = -value;
        }
        // Copy each digit of the number into an array, in reverse order.
        do {
            digits[numDigits++] = value % 10;
            value /= 10;
        } while (value != 0);
        for (s32 i = 0; i < numDigits; i++) {
            // The UTF-8 encoding of "０" is 0xEF, 0xBC, 0x90
            buf[i * 3]     = 0xEF;
            buf[i * 3 + 1] = 0xBC;
            buf[i * 3 + 2] = 0x90 + digits[numDigits - i - 1];
        }
        buf[numDigits * 3] = '\0';
        return;
    }
#endif

    sprintf(buf, "%d", value);
}

/**************************************************
 *               TEXTURE CONVERSION               *
 **************************************************/

/**
 * Unpacks a packed I1 character texture into a usable IA8 texture when TEXT_FLAG_PACKED is used.
 * By default this is used for all the Japanese characters.
 */
static u8 *alloc_ia8_text_from_i1(u16 *in, s16 width, s16 height) {
    s32 inPos;
    u16 bitMask;
    u16 inWord;
    u8 *out;
    s16 outPos = 0;

    out = alloc_display_list((u32) width * (u32) height);

    if (out == NULL) {
        return NULL;
    }

    for (inPos = 0; inPos < (width * height) / 16; inPos++) {
        inWord = BE_TO_HOST16(in[inPos]);
        bitMask = 0x8000;

        while (bitMask != 0) {
            if (inWord & bitMask) {
                out[outPos] = 0xFF;
            } else {
                out[outPos] = 0x00;
            }

            bitMask /= 2;
            outPos++;
        }
    }

    return out;
}

/**
 * Renders a single ASCII character in the generic font.
 */
static u32 render_generic_ascii_char(char c) {
    struct AsciiCharLUTEntry *fontLUT = segmented_to_virtual(main_font_lut);
    const Texture *texture = fontLUT[ASCII_LUT_INDEX(c)].texture;

    if (texture != NULL) {
        gDPPipeSync(gDisplayListHead++);

#if (defined(VERSION_JP) || defined(VERSION_EU) || defined(VERSION_SH)) && !defined(MULTILANG)
        if (gCharTextureConvBool[ASCII_LUT_INDEX(c)]) {
            void *unpackedTexture = alloc_ia8_text_from_i1(segmented_to_virtual(texture), 8, 16);
            gDPSetTextureImage(gDisplayListHead++, G_IM_FMT_IA, G_IM_SIZ_8b, 1, unpackedTexture);
            gSPDisplayList(gDisplayListHead++, dl_ia_text_tex_settings_packed);
            return fontLUT[ASCII_LUT_INDEX(c)].kerning;
        }
#endif
        gDPSetTextureImage(gDisplayListHead++, G_IM_FMT_IA, G_IM_SIZ_16b, 1, texture);
        gSPDisplayList(gDisplayListHead++, dl_ia_text_tex_settings);
    }

    return fontLUT[ASCII_LUT_INDEX(c)].kerning;
}

/**
 * Renders a single UTF-8 character in the generic font.
 */
static u32 render_generic_unicode_char(char *str, s32 *strPos) {
    struct Utf8CharLUTEntry *utf8Entry = utf8_lookup(&main_font_utf8_lut, str, strPos);

    if (utf8Entry->texture == NULL) {
        return utf8Entry->kerning;
    }

    gDPPipeSync(gDisplayListHead++);

    if (utf8Entry->flags & TEXT_FLAG_PACKED) {
        void *unpackedTexture = alloc_ia8_text_from_i1(segmented_to_virtual(utf8Entry->texture), 8, 16);
        gDPSetTextureImage(gDisplayListHead++, G_IM_FMT_IA, G_IM_SIZ_8b, 1, unpackedTexture);
        gSPDisplayList(gDisplayListHead++, dl_ia_text_tex_settings_packed);
    } else {
        gDPSetTextureImage(gDisplayListHead++, G_IM_FMT_IA, G_IM_SIZ_16b, 1, utf8Entry->texture);
        gSPDisplayList(gDisplayListHead++, dl_ia_text_tex_settings);
    }

    if (utf8Entry->flags & TEXT_DIACRITIC_MASK) {
        struct DiacriticLUTEntry *diacriticLUT = segmented_to_virtual(&main_font_diacritic_lut);
        struct DiacriticLUTEntry *diacritic = &diacriticLUT[utf8Entry->flags & TEXT_DIACRITIC_MASK];

        if (diacritic->xOffset | diacritic->yOffset) {
            create_dl_translation_matrix(MENU_MTX_PUSH, diacritic->xOffset, diacritic->yOffset, 0.0f);
        }

        s32 fakeStrPos = 0;
        render_generic_unicode_char(segmented_to_virtual(diacritic->str), &fakeStrPos);

        if (diacritic->xOffset | diacritic->yOffset) {
            gSPPopMatrix(gDisplayListHead++, G_MTX_MODELVIEW);
        }
    }

    return utf8Entry->kerning;
}

// Constants that control how the dialog box renders, the box is taller in Japanese.
#define DIALOG_LINE_HEIGHT_EN 16
#define DIALOG_LINE_HEIGHT_JP 20
#define BOX_TRANS_X_EN -7.f
#define BOX_TRANS_X_JP -5.f
#define BOX_TRANS_Y_EN  5.f
#define BOX_TRANS_Y_JP  2.f
#define BOX_SCALE_EN    5.f
#define BOX_SCALE_JP    4.f

#ifdef ENABLE_JAPANESE
#define DIALOG_LINE_HEIGHT ((gInGameLanguage == LANGUAGE_JAPANESE) ? DIALOG_LINE_HEIGHT_JP : DIALOG_LINE_HEIGHT_EN)
#define BOX_TRANS_X ((gInGameLanguage == LANGUAGE_JAPANESE) ? BOX_TRANS_X_JP : BOX_TRANS_X_EN)
#define BOX_TRANS_Y ((gInGameLanguage == LANGUAGE_JAPANESE) ? BOX_TRANS_Y_JP : BOX_TRANS_Y_EN)
#define BOX_SCALE   ((gInGameLanguage == LANGUAGE_JAPANESE) ? BOX_SCALE_JP   : BOX_SCALE_EN)
#else
#define DIALOG_LINE_HEIGHT DIALOG_LINE_HEIGHT_EN
#define BOX_TRANS_X BOX_TRANS_X_EN
#define BOX_TRANS_Y BOX_TRANS_Y_EN
#define BOX_SCALE   BOX_SCALE_EN
#endif

/**
 * Prints a generic white string. Used for both dialog entries and regular prints.
 * Only prints a total of maxLines lines of text. If maxLines is -1, it will print
 * until the end of the string.
 *
 * Uses the global variables sGenericFontLineHeight and sGenericFontLineAlignment
 * to control printing.
 */
static s32 render_main_font_text(s16 x, s16 y, char *str, s32 maxLines) {
    s32 strPos = 0;
    char c;
    s32 lineNum = 1;
    s8 kerning = 0;
    u8 queuedSpaces = 0; // Optimization to only have one translation matrix if there are multiple spaces in a row.
    u8 color[3];
    s32 alignmentXOffset = get_alignment_x_offset(str, sGenericFontLineAlignment, main_font_lut, &main_font_utf8_lut);

    create_dl_translation_matrix(MENU_MTX_PUSH, x, y, 0.0f);

    while ((c = str[strPos]) != '\0') {
        // Handle text alignment if needed
        if (alignmentXOffset != 0) {
            create_dl_translation_matrix(MENU_MTX_NOPUSH, alignmentXOffset, 0.0f, 0.0f);
            alignmentXOffset = 0;
        }
        switch (c) {
            // Newline
            case '\n':
                gSPPopMatrix(gDisplayListHead++, G_MTX_MODELVIEW);
                if (lineNum == maxLines) {
                    return strPos + 1;
                }
                create_dl_translation_matrix(MENU_MTX_PUSH, x, y - (lineNum * sGenericFontLineHeight), 0.0f);
                lineNum++;
                // Can skip any queued spaces
                queuedSpaces = 0;
                // Calculate alignment of new line
                alignmentXOffset = get_alignment_x_offset(&str[strPos + 1], sGenericFontLineAlignment, main_font_lut, &main_font_utf8_lut);
                break;

            // Space
            case ' ':
                queuedSpaces++;
                break;

            // Tab
            case '\t':
                queuedSpaces += 4;
                break;

            // Backslash / escape character: Force the following character to print normally.
            // Note that you will have to type '\\' to use this so that the compiler doesn't
            // interpret it as a real escape character. To render one backslash, use '\\\\'.
            case '\\':
                strPos++;
                goto render_character;

            // %d or %s: Display value of dialog variable,
            case '%':
                // Resolve queued spaces
                if (queuedSpaces != 0) {
                    create_dl_translation_matrix(MENU_MTX_NOPUSH, queuedSpaces * SPACE_KERNING(segmented_to_virtual(main_font_lut)), 0.0f, 0.0f);
                    queuedSpaces = 0;
                }

                // %d: Display dialog var as a decimal integer.
                if (str[strPos + 1] == 'd') {
                    char dialogVarText[32];
                    strPos++;
                    format_int_to_string(dialogVarText, gDialogVariable.asInt);
                    render_main_font_text(0, 0, dialogVarText, -1);
                    kerning = get_string_width_preset(dialogVarText, STR_PRESET_MAIN_FONT);
                    create_dl_translation_matrix(MENU_MTX_NOPUSH, kerning, 0.0f, 0.0f);
                    break;
                // %s: Display dialog var as a pointer to a string.
                } else if (str[strPos + 1] == 's') {
                    strPos++;
                    render_main_font_text(0, 0, gDialogVariable.asStr, -1);
                    kerning = get_string_width_preset(gDialogVariable.asStr, STR_PRESET_MAIN_FONT);
                    create_dl_translation_matrix(MENU_MTX_NOPUSH, kerning, 0.0f, 0.0f);
                    break;
                // %%: Special case, print only a single %.
                } else if (str[strPos + 1] == '%') {
                    strPos++;
                }

                // If the character following the % is not 'd' or 's', print the % as a normal character.
                goto render_character;

            // @XXXXXX: Set color of text to an RGB value.
            // E.g. @FF0000 will set the color to red.
            // Will use gDialogTextAlpha as the alpha value.

            // Note: multiple color codes may be needed in dialog as
            // earlier color codes will not function if they scroll offscreen.
            case CHAR_COLOR_CODE: // '@'
                for (u32 i = 0; i < 3; i++) {
                    s32 firstDigit = hex_char_to_value(str[strPos + i * 2 + 1]);
                    s32 secondDigit = hex_char_to_value(str[strPos + i * 2 + 2]);
                    // If the sequence following the @ is not a valid RGBA32 color, interpret it as normal text.
                    if (firstDigit == -1 || secondDigit == -1) {
                        goto render_character;
                    }
                    color[i] = (firstDigit << 4) | secondDigit;
                }
                strPos += 6;
                gDPSetEnvColor(gDisplayListHead++, color[0], color[1], color[2], gDialogTextAlpha);
                break;

            // Normal character rendering
            default:
render_character:
                // Resolve queued spaces
                if (queuedSpaces != 0) {
                    create_dl_translation_matrix(MENU_MTX_NOPUSH, queuedSpaces * SPACE_KERNING(segmented_to_virtual(main_font_lut)), 0.0f, 0.0f);
                    queuedSpaces = 0;
                }

                if (!(c & 0x80)) {
                    kerning = render_generic_ascii_char(c);
                } else {
                    kerning = render_generic_unicode_char(str, &strPos);
                }

                create_dl_translation_matrix(MENU_MTX_NOPUSH, kerning, 0.0f, 0.0f);
                break;
        }

        strPos++;
    }

    gSPPopMatrix(gDisplayListHead++, G_MTX_MODELVIEW);
    gLastDialogLineNum = lineNum; // Used for rendering the choice triangle during dialog boxes
    return -1;
}

/**
 * Prints a generic white string.
 */
void print_generic_string(s16 x, s16 y, char *str) {
    print_generic_string_aligned(x, y, str, TEXT_ALIGN_LEFT);
}

/**
 * Prints a hud string in the colorful font.
 */
void print_hud_lut_string(s16 x, s16 y, char *str) {
    s32 strPos = 0;
    char c;
    struct AsciiCharLUTEntry *hudLUT = segmented_to_virtual(main_hud_lut); // 0-9 A-Z HUD Color Font
    u32 curX = x;
    u32 curY = y;
    u32 renderX, renderY;
    struct Utf8CharLUTEntry *utf8Entry;
    const Texture *texture;
    u32 kerning;

    while ((c = str[strPos]) != '\0') {
        gDPPipeSync(gDisplayListHead++);

        if (!(c & 0x80)) {
            texture = hudLUT[ASCII_LUT_INDEX(c)].texture;
            kerning = hudLUT[ASCII_LUT_INDEX(c)].kerning;
        } else {
            utf8Entry = utf8_lookup(&main_hud_utf8_lut, str, &strPos);
            if ((utf8Entry->flags & TEXT_DIACRITIC_MASK) == TEXT_DIACRITIC_UMLAUT_UPPERCASE) {
                renderX = curX;
                renderY = curY - 4;
                gDPSetTextureImage(gDisplayListHead++, G_IM_FMT_RGBA, G_IM_SIZ_16b, 1, &texture_hud_char_umlaut);
                gSPDisplayList(gDisplayListHead++, dl_rgba16_load_tex_block);
                gSPTextureRectangle(gDisplayListHead++, renderX << 2, renderY << 2, (renderX + 16) << 2,
                            (renderY + 16) << 2, G_TX_RENDERTILE, 0, 0, 1 << 10, 1 << 10);
                gDPPipeSync(gDisplayListHead++);
            }
            texture = utf8Entry->texture;
            kerning = utf8Entry->kerning;
        }

        if (texture != NULL) {
            gDPSetTextureImage(gDisplayListHead++, G_IM_FMT_RGBA, G_IM_SIZ_16b, 1, texture);

            renderX = curX;
            renderY = curY;
            if (c == '\'') {
                renderX -= 2;
                renderY -= 7;
            } else if (c == '"') {
                renderX += 1;
                renderY -= 7;
            } else if (c == ',') {
                renderX -= 4;
                renderY += 7;
            } else if (c == '.') {
                renderX -= 2;
                renderY += 1;
            }

            gSPDisplayList(gDisplayListHead++, dl_rgba16_load_tex_block);
            gSPTextureRectangle(gDisplayListHead++, renderX << 2, renderY << 2, (renderX + 16) << 2,
                                (renderY + 16) << 2, G_TX_RENDERTILE, 0, 0, 1 << 10, 1 << 10);
        }

        curX += kerning;
        strPos++;
    }
}

/**
 * Renders a single ASCII character in the menu font.
 */
static u32 render_menu_ascii_char(char c, u32 curX, u32 curY) {
    struct AsciiCharLUTEntry *fontLUT = segmented_to_virtual(menu_font_lut);
    const Texture *texture = fontLUT[ASCII_LUT_INDEX(c)].texture;

    if (texture != NULL) {
        gDPSetTextureImage(gDisplayListHead++, G_IM_FMT_IA, G_IM_SIZ_8b, 1, texture);
        gDPLoadSync(gDisplayListHead++);
        gDPLoadBlock(gDisplayListHead++, G_TX_LOADTILE, 0, 0, 8 * 8 - 1, CALC_DXT(8, G_IM_SIZ_8b_BYTES));
        gSPTextureRectangle(gDisplayListHead++, curX << 2, curY << 2, (curX + 8) << 2,
                            (curY + 8) << 2, G_TX_RENDERTILE, 0, 0, 1 << 10, 1 << 10);
    }

    return fontLUT[ASCII_LUT_INDEX(c)].kerning;
}

/**
 * Renders a single UTF-8 character in the menu font.
 */
static u32 render_menu_unicode_char(char *str, s32 *strPos, u32 curX, u32 curY) {
    struct Utf8CharLUTEntry *utf8Entry = utf8_lookup(&menu_font_utf8_lut, str, strPos);

    if (utf8Entry->texture == NULL) {
        return utf8Entry->kerning;
    }

    if (utf8Entry->flags & TEXT_DIACRITIC_MASK) {
        struct DiacriticLUTEntry *diacriticLUT = segmented_to_virtual(&menu_font_diacritic_lut);
        struct DiacriticLUTEntry *diacritic = &diacriticLUT[utf8Entry->flags & TEXT_DIACRITIC_MASK];

        s32 fakeStrPos = 0;
        render_menu_unicode_char(segmented_to_virtual(diacritic->str), &fakeStrPos, curX + diacritic->xOffset, curY - diacritic->yOffset);
    }

    gDPSetTextureImage(gDisplayListHead++, G_IM_FMT_IA, G_IM_SIZ_8b, 1, utf8Entry->texture);
    gDPLoadSync(gDisplayListHead++);
    gDPLoadBlock(gDisplayListHead++, G_TX_LOADTILE, 0, 0, 8 * 8 - 1, CALC_DXT(8, G_IM_SIZ_8b_BYTES));
    gSPTextureRectangle(gDisplayListHead++, curX << 2, curY << 2, (curX + 8) << 2,
                        (curY + 8) << 2, G_TX_RENDERTILE, 0, 0, 1 << 10, 1 << 10);

    return utf8Entry->kerning;
}

/**
 * Prints a menu white string in the smaller font.
 * Only available in the file select and star select menus.
 */
void print_menu_generic_string(s16 x, s16 y, char *str) {
    s32 strPos = 0;
    char c;
    u32 curX = x;
    u32 curY = y;
    u32 kerning;

    while ((c = str[strPos]) != '\0') {
        if (c & 0x80) {
            kerning = render_menu_unicode_char(str, &strPos, curX, curY);
        } else {
            kerning = render_menu_ascii_char(c, curX, curY);
        }

        curX += kerning;
        strPos++;
    }
}

#if !CREDITS_TEXT_STRING_FONT
/**
 * Prints a string in the green credits font.
 */
void print_credits_string(s16 x, s16 y, char *str) {
    s32 strPos = 0;
    char c;
    struct AsciiCharLUTEntry *fontLUT = segmented_to_virtual(main_credits_font_lut);
    u32 curX = x;
    u32 curY = y;

    gDPSetTile(gDisplayListHead++, G_IM_FMT_RGBA, G_IM_SIZ_16b, 0, 0, G_TX_LOADTILE, 0,
                G_TX_WRAP | G_TX_NOMIRROR, G_TX_NOMASK, G_TX_NOLOD, G_TX_WRAP | G_TX_NOMIRROR, G_TX_NOMASK, G_TX_NOLOD);
    gDPTileSync(gDisplayListHead++);
    gDPSetTile(gDisplayListHead++, G_IM_FMT_RGBA, G_IM_SIZ_16b, 2, 0, G_TX_RENDERTILE, 0,
                G_TX_CLAMP, 3, G_TX_NOLOD, G_TX_CLAMP, 3, G_TX_NOLOD);
    gDPSetTileSize(gDisplayListHead++, G_TX_RENDERTILE, 0, 0, (8 - 1) << G_TEXTURE_IMAGE_FRAC, (8 - 1) << G_TEXTURE_IMAGE_FRAC);

    while ((c = str[strPos]) != '\0') {
        if (fontLUT[ASCII_LUT_INDEX(c)].texture != NULL) {
            gDPPipeSync(gDisplayListHead++);
            gDPSetTextureImage(gDisplayListHead++, G_IM_FMT_RGBA, G_IM_SIZ_16b, 1, fontLUT[ASCII_LUT_INDEX(c)].texture);
            gDPLoadSync(gDisplayListHead++);
            gDPLoadBlock(gDisplayListHead++, G_TX_LOADTILE, 0, 0, 8 * 8 - 1, CALC_DXT(8, G_IM_SIZ_16b_BYTES));
            gSPTextureRectangle(gDisplayListHead++, curX << 2, curY << 2, (curX + 8) << 2,
                                (curY + 8) << 2, G_TX_RENDERTILE, 0, 0, 1 << 10, 1 << 10);
        }

        curX += fontLUT[ASCII_LUT_INDEX(c)].kerning;
        strPos++;
    }
}

void print_credits_string_aligned(s16 x, s16 y, char *str, u32 alignment) {
    x += get_alignment_x_offset(str, alignment, main_credits_font_lut, NULL);
    print_credits_string(x, y, str);
}
#endif

/**
 * Variants of the above that allow for text alignment.
 */
void print_generic_string_aligned(s16 x, s16 y, char *str, u32 alignment) {
    sGenericFontLineHeight = DIALOG_LINE_HEIGHT_EN;
    sGenericFontLineAlignment = alignment;
    render_main_font_text(x, y, str, -1);
}

void print_hud_lut_string_aligned(s16 x, s16 y, char *str, u32 alignment) {
    x += get_alignment_x_offset(str, alignment, main_hud_lut, &main_hud_utf8_lut);
    print_hud_lut_string(x, y, str);
}

void print_menu_generic_string_aligned(s16 x, s16 y, char *str, u32 alignment) {
    x += get_alignment_x_offset(str, alignment, menu_font_lut, &menu_font_utf8_lut);
    print_menu_generic_string(x, y, str);
}

void handle_menu_scrolling(s8 scrollDirection, s8 *currentIndex, s8 minIndex, s8 maxIndex) {
    u8 index = 0;

    if (scrollDirection == MENU_SCROLL_VERTICAL) {
        if ((gPlayer3Controller->rawStickY >  60) || (gPlayer3Controller->buttonDown & (U_CBUTTONS | U_JPAD))) index++;
        if ((gPlayer3Controller->rawStickY < -60) || (gPlayer3Controller->buttonDown & (D_CBUTTONS | D_JPAD))) index += 2;
    } else if (scrollDirection == MENU_SCROLL_HORIZONTAL) {
        if ((gPlayer3Controller->rawStickX >  60) || (gPlayer3Controller->buttonDown & (R_CBUTTONS | R_JPAD))) index += 2;
        if ((gPlayer3Controller->rawStickX < -60) || (gPlayer3Controller->buttonDown & (L_CBUTTONS | L_JPAD))) index++;
    }

    if (((index ^ gMenuHoldKeyIndex) & index) == 2) {
        if (*currentIndex != maxIndex) {
            play_sound(SOUND_MENU_CHANGE_SELECT, gGlobalSoundSource);
            (*currentIndex)++;
        }
    }

    if (((index ^ gMenuHoldKeyIndex) & index) == 1) {
        if (*currentIndex != minIndex) {
            play_sound(SOUND_MENU_CHANGE_SELECT, gGlobalSoundSource);
            (*currentIndex)--;
        }
    }

    if (gMenuHoldKeyTimer == 10) {
        gMenuHoldKeyTimer = 8;
        gMenuHoldKeyIndex = 0;
    } else {
        gMenuHoldKeyTimer++;
        gMenuHoldKeyIndex = index;
    }

    if ((index & 3) == 0) {
        gMenuHoldKeyTimer = 0;
    }
}

void print_hud_my_score_coins(s32 useCourseCoinScore, s8 fileIndex, s8 courseIndex, s16 x, s16 y) {
    char strNumCoins[10];
    s16 numCoins;

    if (!useCourseCoinScore) {
        numCoins = (u16)(save_file_get_max_coin_score(courseIndex) & 0xFFFF);
    } else {
        numCoins = save_file_get_course_coin_score(fileIndex, courseIndex);
    }

    if (numCoins != 0) {
        sprintf(strNumCoins, "✪×%d", numCoins);
        print_hud_lut_string(x, y, strNumCoins);
    }
}

void print_hud_my_score_stars(s8 fileIndex, s8 courseIndex, s16 x, s16 y) {
    char strStarCount[10];
    s16 starCount = save_file_get_course_star_count(fileIndex, courseIndex);

    if (starCount != 0) {
        sprintf(strStarCount, "★×%d", starCount);
        print_hud_lut_string(x, y, strStarCount);
    }
}

s32 get_dialog_id(void) {
    return gDialogID;
}

/**
 * Initialise a dialog box.
 */
void create_dialog_box(s16 dialog) {
    if (gDialogID == DIALOG_NONE) {
        gDialogID = dialog;
        gDialogBoxType = DIALOG_TYPE_ROTATE;
    }
}

/**
 * Initialise a dialog box with an integer variable to be displayed with %d.
 */
void create_dialog_box_with_int_var(s16 dialog, s32 dialogVar) {
    DialogVariable var = { .asInt = dialogVar };
    create_dialog_box_with_var(dialog, var);
}

/**
 * Initialise a dialog box with a string variable to be displayed with %s.
 */
void create_dialog_box_with_str_var(s16 dialog, char *dialogVar) {
    DialogVariable var = { .asStr = dialogVar };
    create_dialog_box_with_var(dialog, var);
}

/**
 * Initialise a dialog box with a general variable.
 */
void create_dialog_box_with_var(s16 dialog, DialogVariable dialogVar) {
    if (gDialogID == DIALOG_NONE) {
        gDialogID = dialog;
        gDialogVariable = dialogVar;
        gDialogBoxType = DIALOG_TYPE_ROTATE;
    }
}

/**
 * Initialise a dialog box with black text on a white background instead of white text on black.
 */
void create_dialog_inverted_box(s16 dialog) {
    if (gDialogID == DIALOG_NONE) {
        gDialogID = dialog;
        gDialogBoxType = DIALOG_TYPE_ZOOM;
    }
}

/**
 * Initialise a dialog box that asks for a response.
 */
void create_dialog_box_with_response(s16 dialog) {
    if (gDialogID == DIALOG_NONE) {
        gDialogID = dialog;
        gDialogBoxType = DIALOG_TYPE_ROTATE;
        gDialogHasResponse = TRUE;
    }
}

void reset_dialog_render_state(void) {
    level_set_transition(0, NULL);

    gDialogBoxScale = 19.0f;
    gDialogBoxOpenTimer = 90.0f;
    gDialogBoxState = DIALOG_STATE_OPENING;
    gDialogID = DIALOG_NONE;
    gDialogTextPos = 0;
    gDialogHasResponse = FALSE;
    gLastDialogPageStrPos = 0;
    gDialogResponse = DIALOG_RESPONSE_NONE;
}

void render_dialog_box_type(struct DialogEntry *dialog, s8 linesPerBox) {
    create_dl_translation_matrix(MENU_MTX_NOPUSH, dialog->leftOffset, dialog->width, 0);

    switch (gDialogBoxType) {
        case DIALOG_TYPE_ROTATE: // Renders a dialog black box with zoom and rotation
            if ((gDialogBoxState == DIALOG_STATE_OPENING)
             || (gDialogBoxState == DIALOG_STATE_CLOSING)) {
                create_dl_scale_matrix(MENU_MTX_NOPUSH, (1.0f / gDialogBoxScale), (1.0f / gDialogBoxScale), 1.0f);
                // convert the speed into angle
                create_dl_rotation_matrix(MENU_MTX_NOPUSH, (gDialogBoxOpenTimer * 4.0f), 0, 0, 1.0f);
            }
            gDPSetEnvColor(gDisplayListHead++, 0, 0, 0, 150);
            break;
        case DIALOG_TYPE_ZOOM: // Renders a dialog white box with zoom
            if (gDialogBoxState == DIALOG_STATE_OPENING || gDialogBoxState == DIALOG_STATE_CLOSING) {
                create_dl_translation_matrix(MENU_MTX_NOPUSH, (65.0f - (65.0f / gDialogBoxScale)), ((40.0f / gDialogBoxScale) - 40), 0);
                create_dl_scale_matrix(MENU_MTX_NOPUSH, (1.0f / gDialogBoxScale), (1.0f / gDialogBoxScale), 1.0f);
            }
            gDPSetEnvColor(gDisplayListHead++, 255, 255, 255, 150);
            break;
    }

    create_dl_translation_matrix(MENU_MTX_PUSH, BOX_TRANS_X, BOX_TRANS_Y, 0);
    create_dl_scale_matrix(MENU_MTX_NOPUSH, 1.1f, (((f32) linesPerBox / BOX_SCALE) + 0.1f), 1.0f);

    gSPDisplayList(gDisplayListHead++, dl_draw_text_bg_box);
    gSPPopMatrix(gDisplayListHead++, G_MTX_MODELVIEW);
}

u32 ensure_nonnegative(s16 value) {
    return ((value < 0) ? 0 : value);
}

static void handle_dialog_text_and_pages(struct DialogEntry *dialog) {
    char *str = segmented_to_virtual(dialog->str);
    s8 totalLines;
    s32 printResult;
    s16 yPos = 2 - DIALOG_LINE_HEIGHT;

    if (gDialogBoxState == DIALOG_STATE_HORIZONTAL) {
        // If scrolling, consider the number of lines for both
        // the current page and the page being scrolled to.
        totalLines = dialog->linesPerBox * 2;
        yPos += gDialogScrollOffsetY;
    } else {
        totalLines = dialog->linesPerBox;
    }

    gSPDisplayList(gDisplayListHead++, dl_ia_text_begin);

    gDialogTextAlpha = 255;
    switch (gDialogBoxType) {
        case DIALOG_TYPE_ROTATE:
            gDPSetEnvColor(gDisplayListHead++, 255, 255, 255, gDialogTextAlpha);
            break;
        case DIALOG_TYPE_ZOOM:
            gDPSetEnvColor(gDisplayListHead++, 0, 0, 0, gDialogTextAlpha);
            break;
    }

    sGenericFontLineHeight = DIALOG_LINE_HEIGHT;
    sGenericFontLineAlignment = TEXT_ALIGN_LEFT;
    printResult = render_main_font_text(0, yPos, str + gDialogTextPos, totalLines);

    gSPDisplayList(gDisplayListHead++, dl_ia_text_end);

    if (gDialogBoxState == DIALOG_STATE_VERTICAL) {
        if (printResult == -1) { // Reached end of dialog box
            gLastDialogPageStrPos = -1;
        } else {
            gLastDialogPageStrPos = gDialogTextPos + printResult;
        }
    }
}

void render_dialog_triangle_choice(void) {
    if (gDialogBoxState == DIALOG_STATE_VERTICAL) {
        handle_menu_scrolling(MENU_SCROLL_HORIZONTAL, &gDialogLineNum, 1, 2);
    }

    create_dl_translation_matrix(MENU_MTX_NOPUSH, (gDialogLineNum * 56) - 47, 2 - (gLastDialogLineNum * DIALOG_LINE_HEIGHT), 0);

    if (gDialogBoxType == DIALOG_TYPE_ROTATE) {
        gDPSetEnvColor(gDisplayListHead++, 255, 255, 255, 255);
    } else {
        gDPSetEnvColor(gDisplayListHead++, 0, 0, 0, 255);
    }

    gSPDisplayList(gDisplayListHead++, dl_draw_triangle);
}

void render_dialog_triangle_next(s8 linesPerBox) {
    s32 globalTimer = gGlobalTimer;

    if (globalTimer & 0x8) {
        return;
    }

    create_dl_translation_matrix(MENU_MTX_PUSH, 118.f, (linesPerBox * -DIALOG_LINE_HEIGHT) + 5, 0);
    create_dl_scale_matrix(MENU_MTX_NOPUSH, 0.8f, 0.8f, 1.0f);
    create_dl_rotation_matrix(MENU_MTX_NOPUSH, -DEFAULT_DIALOG_BOX_ANGLE, 0, 0, 1.0f);

    if (gDialogBoxType == DIALOG_TYPE_ROTATE) { // White Text
        gDPSetEnvColor(gDisplayListHead++, 255, 255, 255, 255);
    } else { // Black Text
        gDPSetEnvColor(gDisplayListHead++, 0, 0, 0, 255);
    }

    gSPDisplayList(gDisplayListHead++, dl_draw_triangle);
    gSPPopMatrix(gDisplayListHead++, G_MTX_MODELVIEW);
}

// King Bob-omb (Start), Whomp (Start), King Bob-omb (throw him out), Eyerock (Start), Wiggler (Start)
static s16 sDialogBossStart[] = { DIALOG_017, DIALOG_114, DIALOG_128, DIALOG_117, DIALOG_150 };
// Koopa the Quick (BoB), Koopa the Quick (THI), Penguin Race, Fat Penguin Race (120 stars)
static s16 sDialogRaceSound[] = { DIALOG_005, DIALOG_009, DIALOG_055, DIALOG_164             };
// Red Switch, Green Switch, Blue Switch, 100 coins star, Bowser Red Coin Star
static s16 sDialogStarSound[] = { DIALOG_010, DIALOG_011, DIALOG_012, DIALOG_013, DIALOG_014 };
// King Bob-omb (Start), Whomp (Defeated), King Bob-omb (Defeated, missing in JP), Eyerock (Defeated), Wiggler (Defeated)
static s16 sDialogBossStop[]  = { DIALOG_017, DIALOG_115, DIALOG_116, DIALOG_118, DIALOG_152 };

void handle_special_dialog_text(s16 dialogID) { // dialog ID tables, in order
    s16 i;

    for (i = 0; i < (s16) ARRAY_COUNT(sDialogBossStart); i++) {
        if (sDialogBossStart[i] == dialogID) {
            seq_player_unlower_volume(SEQ_PLAYER_LEVEL, 60);
            play_music(SEQ_PLAYER_LEVEL, SEQUENCE_ARGS(4, SEQ_EVENT_BOSS), 0);
            return;
        }
    }

    for (i = 0; i < (s16) ARRAY_COUNT(sDialogRaceSound); i++) {
        if (sDialogRaceSound[i] == dialogID && gDialogLineNum == 1) {
            play_race_fanfare();
            return;
        }
    }

    for (i = 0; i < (s16) ARRAY_COUNT(sDialogStarSound); i++) {
        if (sDialogStarSound[i] == dialogID && gDialogLineNum == 1) {
            play_sound(SOUND_MENU_STAR_SOUND, gGlobalSoundSource);
            return;
        }
    }

    for (i = 0; i < (s16) ARRAY_COUNT(sDialogBossStop); i++) {
        if (sDialogBossStop[i] == dialogID) {
            seq_player_fade_out(SEQ_PLAYER_LEVEL, 1);
            return;
        }
    }
}

s16 gMenuMode = MENU_MODE_NONE;

LangArray textEndCutscene1 = DEFINE_LANGUAGE_ARRAY(
    "Mario!",
    "Mario!",
    "Mario!",
    "マリオ！！");

LangArray textEndCutscene2 = DEFINE_LANGUAGE_ARRAY(
    "The power of the Stars is restored to the castle...",
    "Grâce aux étoiles, le château a retrouvé ses pouvoirs...",
    "Die Macht der Sterne ruht wieder sicher im Schloss...",
    "おしろにスターが もどったのね");

LangArray textEndCutscene3 = DEFINE_LANGUAGE_ARRAY(
    "...and it's all thanks to you!",
    "...et ceci grâce à toi!",
    "...und alles dank Deiner Hilfe!",
    "みんな あなたのおかげだわ！");

LangArray textEndCutscene4 = DEFINE_LANGUAGE_ARRAY(
    "Thank you, Mario!",
    "Merci, Mario!",
    "Vielen Dank, Mario!",
    "ありがとう マリオ");

LangArray textEndCutscene5 = DEFINE_LANGUAGE_ARRAY(
    "We have to do something special for you...",
    "Tu mérites une récompense...",
    "Wir haben eine Überraschung für Dich...",
    "なにか おれいをしなくちゃ・・");

LangArray textEndCutscene6 = DEFINE_LANGUAGE_ARRAY(
    "Listen, everybody,",
    "Venez les amis...",
    "Hört alle her...",
    "さあ みんな");

LangArray textEndCutscene7 = DEFINE_LANGUAGE_ARRAY(
    "let's bake a delicious cake...",
    "Allons préparer un délicieux gâteau...",
    "Laßt uns einen leckeren Kuchen backen...",
    "おいしいケーキを やきましょう");

LangArray textEndCutscene8 = DEFINE_LANGUAGE_ARRAY(
    "...for Mario...",
    "...pour Mario...",
    "...für Mario...",
    "マリオの ために・・・");

LangArray textEndCutscene9 = DEFINE_LANGUAGE_ARRAY(
    "Mario!",
    "Mario!",
    "Mario!",
    "マリオ！！");

LangArray *gEndCutsceneStringsEn[] = {
    &textEndCutscene1,
    &textEndCutscene2,
    &textEndCutscene3,
    &textEndCutscene4,
    &textEndCutscene5,
    &textEndCutscene6,
    &textEndCutscene7,
    &textEndCutscene8,
    &textEndCutscene9
};

u16 gCutsceneMsgFade        =  0;
s16 gCutsceneMsgIndex       = -1;
s16 gCutsceneMsgDuration    = -1;
s16 gCutsceneMsgTimer       =  0;
s8  gDialogCameraAngleIndex = CAM_SELECTION_MARIO;
s8  gDialogCourseActNum     =  1;

void render_dialog_entries(void) {
<<<<<<< HEAD
    void **dialogTable = segmented_to_virtual(languageTable[gInGameLanguage][0]);
    struct DialogEntry *dialog = segmented_to_virtual(dialogTable[gDialogID]);
=======
    void **dialogTable;
    struct DialogEntry *dialog;
#if defined(VERSION_US) || defined(VERSION_EU) || defined(VERSION_SH)
    s8 lowerBound = 0;
#endif

#ifdef VERSION_EU
    gInGameLanguage = eu_get_language();
    switch (gInGameLanguage) {
        case LANGUAGE_ENGLISH:
            dialogTable = segmented_to_virtual(dialog_table_eu_en);
            break;
        case LANGUAGE_FRENCH:
            dialogTable = segmented_to_virtual(dialog_table_eu_fr);
            break;
        case LANGUAGE_GERMAN:
            dialogTable = segmented_to_virtual(dialog_table_eu_de);
            break;
    }
#else
    dialogTable = segmented_to_virtual(seg2_dialog_table);
#endif
    dialog = segmented_to_virtual(dialogTable[gDialogID]);
>>>>>>> 72126198

    // if the dialog entry is invalid, set the ID to DIALOG_NONE.
    if (segmented_to_virtual(NULL) == dialog) {
        gDialogID = DIALOG_NONE;
        return;
    }

    switch (gDialogBoxState) {
        case DIALOG_STATE_OPENING:
            if (gDialogBoxOpenTimer == DEFAULT_DIALOG_BOX_ANGLE) {
                play_dialog_sound(gDialogID);
                play_sound(SOUND_MENU_MESSAGE_APPEAR, gGlobalSoundSource);
            }

            if (gDialogBoxType == DIALOG_TYPE_ROTATE) {
                gDialogBoxOpenTimer -= 7.5f;
                gDialogBoxScale -= 1.5f;
            } else {
                gDialogBoxOpenTimer -= 10.0f;
                gDialogBoxScale -= 2.0f;
            }

            if (gDialogBoxOpenTimer == 0.0f) {
                gDialogBoxState = DIALOG_STATE_VERTICAL;
                gDialogLineNum = 1;
            }
            break;

        case DIALOG_STATE_VERTICAL:
            gDialogBoxOpenTimer = 0.0f;

            if (gPlayer3Controller->buttonPressed & (A_BUTTON | B_BUTTON | START_BUTTON | D_CBUTTONS | R_CBUTTONS | D_JPAD | R_JPAD)) {
                if (gLastDialogPageStrPos == -1) {
                    handle_special_dialog_text(gDialogID);
                    gDialogBoxState = DIALOG_STATE_CLOSING;
                } else {
                    gDialogBoxState = DIALOG_STATE_HORIZONTAL;
                    play_sound(SOUND_MENU_MESSAGE_NEXT_PAGE, gGlobalSoundSource);
                }
            }
            break;
        case DIALOG_STATE_HORIZONTAL: // scrolling
            gDialogScrollOffsetY += (dialog->linesPerBox * 2);

            if (gDialogScrollOffsetY >= dialog->linesPerBox * DIALOG_LINE_HEIGHT) {
                gDialogTextPos = gLastDialogPageStrPos;
                gDialogBoxState = DIALOG_STATE_VERTICAL;
                gDialogScrollOffsetY = 0;
            }
            break;

        case DIALOG_STATE_CLOSING:
            if (gDialogBoxOpenTimer == 20.0f) {
                level_set_transition(0, NULL);
                play_sound(SOUND_MENU_MESSAGE_DISAPPEAR, gGlobalSoundSource);

                gDialogResponse = gDialogLineNum;
            }

            gDialogBoxOpenTimer = gDialogBoxOpenTimer + 10.0f;
            gDialogBoxScale = gDialogBoxScale + 2.0f;

            if (gDialogBoxOpenTimer == DEFAULT_DIALOG_BOX_ANGLE) {
                gDialogBoxState = DIALOG_STATE_OPENING;
                gDialogID = DIALOG_NONE;
                gDialogTextPos = 0;
                gDialogHasResponse = FALSE;
                gLastDialogPageStrPos = 0;
                gDialogResponse = DIALOG_RESPONSE_NONE;
            }
            break;
    }

    render_dialog_box_type(dialog, dialog->linesPerBox);

    gDPSetScissor(gDisplayListHead++, G_SC_NON_INTERLACE,
                  // Horizontal scissoring isn't really required and can potentially mess up widescreen enhancements.
                  0,
                  ensure_nonnegative(SCREEN_HEIGHT - dialog->width - 3),
                  SCREEN_WIDTH,
                  ensure_nonnegative(SCREEN_HEIGHT + (dialog->linesPerBox * DIALOG_LINE_HEIGHT) - dialog->width));
    handle_dialog_text_and_pages(dialog);

    if (gLastDialogPageStrPos == -1 && gDialogHasResponse) {
        render_dialog_triangle_choice();
    }
    gDPSetScissor(gDisplayListHead++, G_SC_NON_INTERLACE, 2, 2, SCREEN_WIDTH - BORDER_HEIGHT / 2, SCREEN_HEIGHT - BORDER_HEIGHT / 2);
    if (gLastDialogPageStrPos != -1 && gDialogBoxState == DIALOG_STATE_VERTICAL) {
        render_dialog_triangle_next(dialog->linesPerBox);
    }
}

// Calls a gMenuMode value defined by render_menus_and_dialogs cases
void set_menu_mode(s16 mode) {
    if (gMenuMode == MENU_MODE_NONE) {
        gMenuMode = mode;
    }
}

void reset_cutscene_msg_fade(void) {
    gCutsceneMsgFade = 0;
}

void dl_rgba16_begin_cutscene_msg_fade(void) {
    gSPDisplayList(gDisplayListHead++, dl_rgba16_text_begin);
    gDPSetEnvColor(gDisplayListHead++, 255, 255, 255, gCutsceneMsgFade);
}

void dl_rgba16_stop_cutscene_msg_fade(void) {
    gSPDisplayList(gDisplayListHead++, dl_rgba16_text_end);

    if (gCutsceneMsgFade < 250) {
        gCutsceneMsgFade += 25;
    } else {
        gCutsceneMsgFade = 255;
    }
}

void set_cutscene_message(s16 msgIndex, s16 msgDuration) {
    // is message done printing?
    if (gCutsceneMsgIndex == -1) {
        gCutsceneMsgIndex = msgIndex;
        gCutsceneMsgDuration = msgDuration;
        gCutsceneMsgTimer = 0;
        gCutsceneMsgFade = 0;
    }
}

void do_cutscene_handler(void) {
    // is a cutscene playing? do not perform this handler's actions if so.
    if (gCutsceneMsgIndex == -1) {
        return;
    }

    create_dl_ortho_matrix();

    gSPDisplayList(gDisplayListHead++, dl_ia_text_begin);
    gDialogTextAlpha = gCutsceneMsgFade;
    gDPSetEnvColor(gDisplayListHead++, 255, 255, 255, gDialogTextAlpha);

    print_generic_string_aligned(SCREEN_CENTER_X, 13, LANG_ARRAY(*gEndCutsceneStringsEn[gCutsceneMsgIndex]), TEXT_ALIGN_CENTER);

    gSPDisplayList(gDisplayListHead++, dl_ia_text_end);

    // if the timing variable is less than 5, increment
    // the fade until we are at full opacity.
    if (gCutsceneMsgTimer < 5) {
        gCutsceneMsgFade += 50;
    }

    // if the cutscene frame length + the fade-in counter is
    // less than the timer, it means we have exceeded the
    // time that the message is supposed to remain on
    // screen. if (message_duration = 50) and (msg_timer = 55)
    // then after the first 5 frames, the message will remain
    // on screen for another 50 frames until it starts fading.
    if (gCutsceneMsgDuration + 5 < gCutsceneMsgTimer) {
        gCutsceneMsgFade -= 50;
    }

    // like the first check, it takes 5 frames to fade out, so
    // perform a + 10 to account for the earlier check (10-5=5).
    if (gCutsceneMsgDuration + 10 < gCutsceneMsgTimer) {
        gCutsceneMsgIndex = -1;
        gCutsceneMsgFade = 0;
        gCutsceneMsgTimer = 0;
        return;
    }

    gCutsceneMsgTimer++;
}

#define PEACH_MESSAGE_TIMER 250

// "Dear Mario" message handler
void print_peach_letter_message(void) {
    void **dialogTable = segmented_to_virtual(languageTable[gInGameLanguage][0]);
    struct DialogEntry *dialog = segmented_to_virtual(dialogTable[gDialogID]);
    char *str = segmented_to_virtual(dialog->str);

    create_dl_translation_matrix(MENU_MTX_PUSH, 97.0f, 118.0f, 0);

    gDialogTextAlpha = gCutsceneMsgFade;
    gDPSetEnvColor(gDisplayListHead++, 255, 255, 255, gDialogTextAlpha);
    gSPDisplayList(gDisplayListHead++, castle_grounds_seg7_dl_0700EA58);
    gSPPopMatrix(gDisplayListHead++, G_MTX_MODELVIEW);
    gSPDisplayList(gDisplayListHead++, dl_ia_text_begin);
    gDPSetEnvColor(gDisplayListHead++, 20, 20, 20, gDialogTextAlpha);

    print_generic_string(38, 142, str);

    gSPDisplayList(gDisplayListHead++, dl_ia_text_end);
    gDPSetEnvColor(gDisplayListHead++, 200, 80, 120, gDialogTextAlpha);
#ifndef VERSION_JP
    gSPDisplayList(gDisplayListHead++, castle_grounds_seg7_us_dl_0700F2E8);
#endif

    // at the start/end of message, reset the fade.
    if (gCutsceneMsgTimer == 0) {
        gCutsceneMsgFade = 0;
    }

    // we're less than 20 increments, so increase the fade.
    if (gCutsceneMsgTimer < 20) {
        gCutsceneMsgFade += 10;
    }

    // we're after PEACH_MESSAGE_TIMER increments, so decrease the fade.
    if (gCutsceneMsgTimer > PEACH_MESSAGE_TIMER) {
        gCutsceneMsgFade -= 10;
    }

    // 20 increments after the start of the decrease, we're
    // back where we are, so reset everything at the end.
    if (gCutsceneMsgTimer > (PEACH_MESSAGE_TIMER + 20)) {
        gCutsceneMsgIndex = -1;
        gCutsceneMsgFade = 0; //! uselessly reset since the next execution will just set it to 0 again.
        gDialogID = DIALOG_NONE;
        gCutsceneMsgTimer = 0;
        return; // return to avoid incrementing the timer
    }

    gCutsceneMsgTimer++;
}

/**
 * Renders the cannon reticle when Mario is inside a cannon.
 * Formed by four triangles.
 */
void render_hud_cannon_reticle(void) {
    create_dl_translation_matrix(MENU_MTX_PUSH, 160.0f, 120.0f, 0);

    gDPSetEnvColor(gDisplayListHead++, 50, 50, 50, 180);
    create_dl_translation_matrix(MENU_MTX_PUSH, -20.0f, -8.0f, 0);
    gSPDisplayList(gDisplayListHead++, dl_draw_triangle);
    gSPPopMatrix(gDisplayListHead++, G_MTX_MODELVIEW);

    create_dl_translation_matrix(MENU_MTX_PUSH, 20.0f, 8.0f, 0);
    create_dl_rotation_matrix(MENU_MTX_NOPUSH, 180.0f, 0, 0, 1.0f);
    gSPDisplayList(gDisplayListHead++, dl_draw_triangle);
    gSPPopMatrix(gDisplayListHead++, G_MTX_MODELVIEW);

    create_dl_translation_matrix(MENU_MTX_PUSH, 8.0f, -20.0f, 0);
    create_dl_rotation_matrix(MENU_MTX_NOPUSH, DEFAULT_DIALOG_BOX_ANGLE, 0, 0, 1.0f);
    gSPDisplayList(gDisplayListHead++, dl_draw_triangle);
    gSPPopMatrix(gDisplayListHead++, G_MTX_MODELVIEW);

    create_dl_translation_matrix(MENU_MTX_PUSH, -8.0f, 20.0f, 0);
    create_dl_rotation_matrix(MENU_MTX_NOPUSH, -DEFAULT_DIALOG_BOX_ANGLE, 0, 0, 1.0f);
    gSPDisplayList(gDisplayListHead++, dl_draw_triangle);
    gSPPopMatrix(gDisplayListHead++, G_MTX_MODELVIEW);

    gSPPopMatrix(gDisplayListHead++, G_MTX_MODELVIEW);
}

void reset_red_coins_collected(void) {
    gRedCoinsCollected = 0;
}

void change_dialog_camera_angle(void) {
    if (cam_select_alt_mode(0) == CAM_SELECTION_MARIO) {
        gDialogCameraAngleIndex = CAM_SELECTION_MARIO;
    } else {
        gDialogCameraAngleIndex = CAM_SELECTION_FIXED;
    }
}

// ex-alo change
// properly shades the screen using a rectangle instead of a triangle
void shade_screen(void) {
    Gfx* dlHead = gDisplayListHead;

    gSPDisplayList(dlHead++, dl_shade_screen_begin);
    gDPFillRectangle(dlHead++, GFX_DIMENSIONS_RECT_FROM_LEFT_EDGE(0), BORDER_HEIGHT,
        (GFX_DIMENSIONS_RECT_FROM_RIGHT_EDGE(0)), ((SCREEN_HEIGHT - BORDER_HEIGHT)));
    gSPDisplayList(dlHead++, dl_shade_screen_end);

    gDisplayListHead = dlHead;
}

void print_animated_red_coin(s16 x, s16 y) {
    s32 globalTimer = gGlobalTimer;

    create_dl_translation_matrix(MENU_MTX_PUSH, x, y, 0);
    create_dl_scale_matrix(MENU_MTX_NOPUSH, 0.2f, 0.2f, 1.0f);
    gDPSetRenderMode(gDisplayListHead++, G_RM_TEX_EDGE, G_RM_TEX_EDGE2);

    switch (globalTimer & 6) {
        case 0:
            gSPDisplayList(gDisplayListHead++, coin_seg3_dl_03007940);
            break;
        case 2:
            gSPDisplayList(gDisplayListHead++, coin_seg3_dl_03007968);
            break;
        case 4:
            gSPDisplayList(gDisplayListHead++, coin_seg3_dl_03007990);
            break;
        case 6:
            gSPDisplayList(gDisplayListHead++, coin_seg3_dl_030079B8);
            break;
    }

    gDPSetRenderMode(gDisplayListHead++, G_RM_AA_ZB_OPA_SURF, G_RM_AA_ZB_OPA_SURF2);
    gSPPopMatrix(gDisplayListHead++, G_MTX_MODELVIEW);
}

void render_pause_red_coins(void) {
    s8 x;

    for (x = 0; x < gRedCoinsCollected; x++) {
        print_animated_red_coin(GFX_DIMENSIONS_FROM_RIGHT_EDGE(30) - x * 20, 16);
    }
}

LangArray textCourseX = DEFINE_LANGUAGE_ARRAY(
    "COURSE %s",
    "NIVEAU %s",
    "KURS %s",
    "コース%s");

LangArray textMyScore = DEFINE_LANGUAGE_ARRAY(
    "MY SCORE",
    "MON SCORE",
    "LEISTUNG",
    "マイスコア");

#define PAUSE_MENU_LEFT_X  106
#define PAUSE_MENU_RIGHT_X 117

#define PAUSE_MENU_COURSE_Y 157
#define PAUSE_MENU_ACT_Y 140
#define PAUSE_MENU_MY_SCORE_Y 121

void render_pause_my_score_coins(void) {
    char str[20];

    void **courseNameTbl = segmented_to_virtual(languageTable[gInGameLanguage][1]);
    void    **actNameTbl = segmented_to_virtual(languageTable[gInGameLanguage][2]);

    u8 courseIndex = COURSE_NUM_TO_INDEX(gCurrCourseNum);
    u8 starFlags = save_file_get_star_flags(gCurrSaveFileNum - 1, COURSE_NUM_TO_INDEX(gCurrCourseNum));

    gSPDisplayList(gDisplayListHead++, dl_rgba16_text_begin);
    gDPSetEnvColor(gDisplayListHead++, 255, 255, 255, gDialogTextAlpha);

    if (courseIndex <= COURSE_NUM_TO_INDEX(COURSE_STAGES_MAX)) {
        print_hud_my_score_coins(1, gCurrSaveFileNum - 1, courseIndex, PAUSE_MENU_RIGHT_X + 61, PAUSE_MENU_MY_SCORE_Y - 18);
        print_hud_my_score_stars(   gCurrSaveFileNum - 1, courseIndex, PAUSE_MENU_RIGHT_X,      PAUSE_MENU_MY_SCORE_Y - 18);
    }

    gSPDisplayList(gDisplayListHead++, dl_rgba16_text_end);
    gSPDisplayList(gDisplayListHead++, dl_ia_text_begin);

    gDPSetEnvColor(gDisplayListHead++, 255, 255, 255, gDialogTextAlpha);

    u8 *courseName = segmented_to_virtual(courseNameTbl[courseIndex]);

    if (courseIndex <= COURSE_NUM_TO_INDEX(COURSE_STAGES_MAX)) {
        char courseNumText[8];
        format_int_to_string(courseNumText, gCurrCourseNum);
        sprintf(str, LANG_ARRAY(textCourseX), courseNumText);
        print_generic_string_aligned(PAUSE_MENU_LEFT_X, PAUSE_MENU_COURSE_Y, str, TEXT_ALIGN_RIGHT);

        char *actName = segmented_to_virtual(actNameTbl[COURSE_NUM_TO_INDEX(gCurrCourseNum) * 6 + gDialogCourseActNum - 1]);

        if (starFlags & (1 << (gDialogCourseActNum - 1))) {
            print_generic_string_aligned(PAUSE_MENU_LEFT_X, PAUSE_MENU_ACT_Y, "★", TEXT_ALIGN_RIGHT);
        } else {
            print_generic_string_aligned(PAUSE_MENU_LEFT_X, PAUSE_MENU_ACT_Y, "☆", TEXT_ALIGN_RIGHT);
        }

        print_generic_string(PAUSE_MENU_RIGHT_X, PAUSE_MENU_ACT_Y,    actName);
        print_generic_string(PAUSE_MENU_RIGHT_X, PAUSE_MENU_COURSE_Y, check_number_string_in_course_name(courseName));

        if (save_file_get_course_star_count(gCurrSaveFileNum - 1, courseIndex) != 0) {
            print_generic_string_aligned(PAUSE_MENU_LEFT_X + 3, PAUSE_MENU_MY_SCORE_Y, LANG_ARRAY(textMyScore), TEXT_ALIGN_RIGHT);
        }
    } else {
        print_generic_string_aligned(SCREEN_CENTER_X, PAUSE_MENU_COURSE_Y, courseName, TEXT_ALIGN_CENTER);
    }

    gSPDisplayList(gDisplayListHead++, dl_ia_text_end);
}

LangArray textLakituMario = DEFINE_LANGUAGE_ARRAY(
    "LAKITU ↔ MARIO",
    "LAKITU ↔ MARIO",
    "LAKITU ↔ MARIO",
    "ジュゲム↔マリオ");

LangArray textLakituStop = DEFINE_LANGUAGE_ARRAY(
    "LAKITU ↔ STOP",
    "LAKITU ↔ STOP",
    "LAKITU ↔ STOP",
    "ジュゲム↔ストップ");

LangArray textNormalUpClose = DEFINE_LANGUAGE_ARRAY(
    "(NORMAL)(UP-CLOSE)",
    "(NORMAL)(GROS-PLAN)",
    "(NORMAL)(WEIT-ZOOM)",
    "（おすすめ）（リアル）");

LangArray textNormalFixed = DEFINE_LANGUAGE_ARRAY(
    "(NORMAL)(FIXED)",
    "(NORMAL)(FIXE)",
    "(NORMAL)(STATIV)",
    "（おすすめ）（とまる）");

void render_pause_camera_options(s16 x, s16 y, s8 *index, s16 xIndex) {
    handle_menu_scrolling(MENU_SCROLL_HORIZONTAL, index, 1, 2);

    gSPDisplayList(gDisplayListHead++, dl_ia_text_begin);
    gDPSetEnvColor(gDisplayListHead++, 255, 255, 255, gDialogTextAlpha);

    print_generic_string_aligned(x + 54,  y,      LANG_ARRAY(textLakituMario),   TEXT_ALIGN_CENTER);
    print_generic_string_aligned(x + 54,  y - 15, LANG_ARRAY(textNormalUpClose), TEXT_ALIGN_CENTER);
    print_generic_string_aligned(x + 160, y,      LANG_ARRAY(textLakituStop),    TEXT_ALIGN_CENTER);
    print_generic_string_aligned(x + 160, y - 15, LANG_ARRAY(textNormalFixed),   TEXT_ALIGN_CENTER);

    gSPDisplayList(gDisplayListHead++, dl_ia_text_end);
    create_dl_translation_matrix(MENU_MTX_PUSH, ((*index - 1) * xIndex) + x, y, 0);
    gDPSetEnvColor(gDisplayListHead++, 255, 255, 255, gDialogTextAlpha);
    gSPDisplayList(gDisplayListHead++, dl_draw_triangle);
    gSPPopMatrix(gDisplayListHead++, G_MTX_MODELVIEW);

    switch (*index) {
        case CAM_SELECTION_MARIO:
            cam_select_alt_mode(CAM_SELECTION_MARIO);
            break;
        case CAM_SELECTION_FIXED:
            cam_select_alt_mode(CAM_SELECTION_FIXED);
            break;
    }
}

LangArray textContinue = DEFINE_LANGUAGE_ARRAY(
    "CONTINUE",
    "CONTINUER",
    "WEITER",
    "つづけて マリオする？");

LangArray textExitCourse = DEFINE_LANGUAGE_ARRAY(
    "EXIT COURSE",
    "QUITTER NIVEAU",
    "KURS VERLASSEN",
    "コースからでる？");

LangArray textCameraAngleR = DEFINE_LANGUAGE_ARRAY(
    "SET CAMERA ANGLE WITH Ⓡ",
    "RÉGLAGE CAMÉRA AVEC Ⓡ",
    "KAMERA MIT Ⓡ VERSTELLEN",
    "Ｒボタンのカメラきりかえ");

void render_pause_course_options(s16 x, s16 y, s8 *index, s16 yIndex) {
    handle_menu_scrolling(MENU_SCROLL_VERTICAL, index, 1, 3);

    gSPDisplayList(gDisplayListHead++, dl_ia_text_begin);
    gDPSetEnvColor(gDisplayListHead++, 255, 255, 255, gDialogTextAlpha);

    print_generic_string(x, y,      LANG_ARRAY(textContinue));
    print_generic_string(x, y - 15, LANG_ARRAY(textExitCourse));

    if (*index != MENU_OPT_CAMERA_ANGLE_R) {
        print_generic_string(x, y - 31, LANG_ARRAY(textCameraAngleR));
        gSPDisplayList(gDisplayListHead++, dl_ia_text_end);

        create_dl_translation_matrix(MENU_MTX_PUSH, x - 14, (y - ((*index - 1) * yIndex)), 0);

        gDPSetEnvColor(gDisplayListHead++, 255, 255, 255, gDialogTextAlpha);
        gSPDisplayList(gDisplayListHead++, dl_draw_triangle);
        gSPPopMatrix(gDisplayListHead++, G_MTX_MODELVIEW);
    }

    if (*index == MENU_OPT_CAMERA_ANGLE_R) {
        render_pause_camera_options(x - 52, y - 38, &gDialogCameraAngleIndex, 110);
    }
}

void render_pause_castle_menu_box(s16 x, s16 y) {
    create_dl_translation_matrix(MENU_MTX_PUSH, x - 78, y - 32, 0);
    create_dl_scale_matrix(MENU_MTX_NOPUSH, 1.2f, 0.8f, 1.0f);
    gDPSetEnvColor(gDisplayListHead++, 0, 0, 0, 105);
    gSPDisplayList(gDisplayListHead++, dl_draw_text_bg_box);
    gSPPopMatrix(gDisplayListHead++, G_MTX_MODELVIEW);

    create_dl_translation_matrix(MENU_MTX_PUSH, x + 6, y - 28, 0);
    create_dl_rotation_matrix(MENU_MTX_NOPUSH, DEFAULT_DIALOG_BOX_ANGLE, 0, 0, 1.0f);
    gDPPipeSync(gDisplayListHead++);
    gDPSetEnvColor(gDisplayListHead++, 255, 255, 255, gDialogTextAlpha);
    gSPDisplayList(gDisplayListHead++, dl_draw_triangle);
    gSPPopMatrix(gDisplayListHead++, G_MTX_MODELVIEW);

    create_dl_translation_matrix(MENU_MTX_PUSH, x - 9, y - 101, 0);
    create_dl_rotation_matrix(MENU_MTX_NOPUSH, 270.0f, 0, 0, 1.0f);
    gSPDisplayList(gDisplayListHead++, dl_draw_triangle);
    gSPPopMatrix(gDisplayListHead++, G_MTX_MODELVIEW);
}

void highlight_last_course_complete_stars(void) {
    u8 doneCourseIndex;

    if (gLastCompletedCourseNum == COURSE_NONE) {
        doneCourseIndex = COURSE_NUM_TO_INDEX(COURSE_MIN);
    } else {
        doneCourseIndex = COURSE_NUM_TO_INDEX(gLastCompletedCourseNum);

        if (doneCourseIndex >= COURSE_NUM_TO_INDEX(COURSE_BONUS_STAGES)) {
            doneCourseIndex = COURSE_NUM_TO_INDEX(COURSE_BONUS_STAGES);
        }
    }

    gDialogLineNum = doneCourseIndex;
}

void print_hud_pause_colorful_str(void) {
    gSPDisplayList(gDisplayListHead++, dl_rgba16_text_begin);
    gDPSetEnvColor(gDisplayListHead++, 255, 255, 255, gDialogTextAlpha);

    print_hud_lut_string_aligned(SCREEN_CENTER_X, 81, "PAUSE", TEXT_ALIGN_CENTER);

    gSPDisplayList(gDisplayListHead++, dl_rgba16_text_end);
}

void render_pause_castle_course_stars(s16 x, s16 y, s16 fileIndex, s16 courseIndex) {
    s16 hasStar = 0;

    char str[30];
    char *entries[6];

    u8 starFlags = save_file_get_star_flags(fileIndex, courseIndex);
    u16 starCount = save_file_get_course_star_count(fileIndex, courseIndex);

    u16 nextStar = 0;

    if (starFlags & STAR_FLAG_ACT_100_COINS) {
        starCount--;
        print_generic_string(x + 98, y, "★");
    }

    while (hasStar != starCount) {
        if (starFlags & (1 << nextStar)) {
            entries[nextStar] = "★";
            hasStar++;
        } else {
            entries[nextStar] = "☆";
        }
        nextStar++;
    }

    if (starCount == nextStar && starCount != 6) {
        entries[nextStar] = "☆";
        nextStar++;
    }
    while (nextStar < 6) {
        entries[nextStar] = "";
        nextStar++;
    }

    sprintf(str, "%s %s %s %s %s %s", entries[0], entries[1], entries[2], entries[3], entries[4], entries[5]);
    print_generic_string(x + 23, y + 18, str);
}

LangArray textCoinX = DEFINE_LANGUAGE_ARRAY(
    "✪× %s",
    "✪× %s",
    "✪× %s",
    "✪ｘ%s");

LangArray textStarX = DEFINE_LANGUAGE_ARRAY(
    "★× %s",
    "★× %s",
    "★× %s",
    "★ｘ%s");

void render_pause_castle_main_strings(s16 x, s16 y) {
    void **courseNameTbl = segmented_to_virtual(languageTable[gInGameLanguage][1]);

    u8 *courseName;

    char str[8];
    char countText[10];
    s16 prevCourseIndex = gDialogLineNum;


    handle_menu_scrolling(
        MENU_SCROLL_VERTICAL, &gDialogLineNum,
        COURSE_NUM_TO_INDEX(COURSE_MIN) - 1, COURSE_NUM_TO_INDEX(COURSE_BONUS_STAGES) + 1
    );

    if (gDialogLineNum == COURSE_NUM_TO_INDEX(COURSE_BONUS_STAGES) + 1) {
        gDialogLineNum = COURSE_NUM_TO_INDEX(COURSE_MIN); // Exceeded max, set to min
    }

    if (gDialogLineNum == COURSE_NUM_TO_INDEX(COURSE_MIN) - 1) {
        gDialogLineNum = COURSE_NUM_TO_INDEX(COURSE_BONUS_STAGES); // Exceeded min, set to max
    }

    if (gDialogLineNum != COURSE_NUM_TO_INDEX(COURSE_BONUS_STAGES)) {
        while (save_file_get_course_star_count(gCurrSaveFileNum - 1, gDialogLineNum) == 0) {
            if (gDialogLineNum >= prevCourseIndex) {
                gDialogLineNum++;
            } else {
                gDialogLineNum--;
            }

            if (gDialogLineNum == COURSE_NUM_TO_INDEX(COURSE_STAGES_MAX) + 1
             || gDialogLineNum == COURSE_NUM_TO_INDEX(COURSE_MIN) - 1) {
                gDialogLineNum = COURSE_NUM_TO_INDEX(COURSE_BONUS_STAGES);
                break;
            }
        }
    }

    gSPDisplayList(gDisplayListHead++, dl_ia_text_begin);
    gDPSetEnvColor(gDisplayListHead++, 255, 255, 255, gDialogTextAlpha);

    if (gDialogLineNum <= COURSE_NUM_TO_INDEX(COURSE_STAGES_MAX)) { // Main courses
        courseName = segmented_to_virtual(courseNameTbl[gDialogLineNum]);
        print_generic_string(x - 50, y + 35, check_number_string_in_course_name(courseName));

        render_pause_castle_course_stars(x - 65, y, gCurrSaveFileNum - 1, gDialogLineNum);

        format_int_to_string(countText, save_file_get_course_coin_score(gCurrSaveFileNum - 1, gDialogLineNum));
        sprintf(str, LANG_ARRAY(textCoinX), countText);
        print_generic_string(x - 22, y, str);

        format_int_to_string(str, gDialogLineNum + 1);
        print_generic_string_aligned(x - 55, y + 35, str, TEXT_ALIGN_RIGHT);
    } else { // Castle secret stars
        courseName = segmented_to_virtual(courseNameTbl[COURSE_MAX]);
        print_generic_string_aligned(x, y + 35, courseName, TEXT_ALIGN_CENTER);

        format_int_to_string(countText, save_file_get_total_star_count(gCurrSaveFileNum - 1,
                                                             COURSE_NUM_TO_INDEX(COURSE_BONUS_STAGES),
                                                             COURSE_NUM_TO_INDEX(COURSE_MAX)));
        sprintf(str, LANG_ARRAY(textStarX), countText);
        print_generic_string_aligned(x, y + 18, str, TEXT_ALIGN_CENTER);
    }

    gSPDisplayList(gDisplayListHead++, dl_ia_text_end);
}

s8 gCourseCompleteCoinsEqual = FALSE;
s32 gCourseDoneMenuTimer = 0;
s32 gCourseCompleteCoins = 0;
s8 gHudFlash = HUD_FLASH_NONE;

s32 render_pause_courses_and_castle(void) {
    s16 index;

#ifdef EXT_OPTIONS_MENU
    if (optmenu_open == 0) {
#endif
    switch (gDialogBoxState) {
        case DIALOG_STATE_OPENING:
            gDialogLineNum = MENU_OPT_DEFAULT;
            gDialogTextAlpha = 0;
            level_set_transition(-1, NULL);
            play_sound(SOUND_MENU_PAUSE_OPEN, gGlobalSoundSource);

            if (gCurrCourseNum >= COURSE_MIN
             && gCurrCourseNum <= COURSE_MAX) {
                change_dialog_camera_angle();
                gDialogBoxState = DIALOG_STATE_VERTICAL;
            } else {
                highlight_last_course_complete_stars();
                gDialogBoxState = DIALOG_STATE_HORIZONTAL;
            }
            break;

        case DIALOG_STATE_VERTICAL:
            shade_screen();
            render_pause_my_score_coins();
            render_pause_red_coins();
#ifndef DISABLE_EXIT_COURSE
#ifdef EXIT_COURSE_WHILE_MOVING
            if ((gMarioStates[0].action & (ACT_FLAG_SWIMMING | ACT_FLAG_METAL_WATER | ACT_FLAG_PAUSE_EXIT))
             || (gMarioStates[0].pos[1] <= gMarioStates[0].floorHeight)) {
#else
            if (gMarioStates[0].action & ACT_FLAG_PAUSE_EXIT) {
#endif
                render_pause_course_options(109, 91, &gDialogLineNum, 15);
            }
#endif

            if (gPlayer3Controller->buttonPressed & (A_BUTTON | START_BUTTON)) {
                level_set_transition(0, NULL);
<<<<<<< HEAD
                play_sound(SOUND_MENU_PAUSE_2, gGlobalSoundSource);
                gDialogBoxState = DIALOG_STATE_OPENING;
=======
                play_sound(SOUND_MENU_PAUSE_CLOSE, gGlobalSoundSource);
                gMenuState = MENU_STATE_DEFAULT;
>>>>>>> 72126198
                gMenuMode = MENU_MODE_NONE;

                if (gDialogLineNum == MENU_OPT_EXIT_COURSE) {
                    index = gDialogLineNum;
                } else { // MENU_OPT_CONTINUE or MENU_OPT_CAMERA_ANGLE_R
                    index = MENU_OPT_DEFAULT;
                }

                return index;
            }
            break;

        case DIALOG_STATE_HORIZONTAL:
            shade_screen();
            print_hud_pause_colorful_str();
            render_pause_castle_menu_box(160, 143);
            render_pause_castle_main_strings(SCREEN_CENTER_X, 55);

            if (gPlayer3Controller->buttonPressed & (A_BUTTON | START_BUTTON | Z_TRIG)) {
                level_set_transition(0, NULL);
                play_sound(SOUND_MENU_PAUSE_CLOSE, gGlobalSoundSource);
                gMenuMode = MENU_MODE_NONE;
                gDialogBoxState = DIALOG_STATE_OPENING;

                return MENU_OPT_DEFAULT;
            }
            break;
    }

    if (gDialogTextAlpha < 250) {
        gDialogTextAlpha += 25;
    }
#ifdef EXT_OPTIONS_MENU
    } else {
        shade_screen();
        optmenu_draw();
    }
    optmenu_check_buttons();
    optmenu_draw_prompt();
#endif

    return MENU_OPT_NONE;
}

enum HUDCourseCompleteStringIDs {
    HUD_PRINT_HISCORE,
    HUD_PRINT_CONGRATULATIONS
};

LangArray textHudHiScore = DEFINE_LANGUAGE_ARRAY(
    "HI SCORE",
    "MEILLEUR SCORE",
    "BESTLEISTUNG",
    "HISCORE");

LangArray textCongratulations = DEFINE_LANGUAGE_ARRAY(
    "CONGRATULATIONS",
    "FELICITATIONS",
    "GRATULATION",
    "CONGRATULATIONS");

void print_hud_course_complete_string(s8 str) {
    u8 colorFade = sins(gDialogColorFadeTimer) * 50.0f + 200.0f;

    gSPDisplayList(gDisplayListHead++, dl_rgba16_text_begin);
    gDPSetEnvColor(gDisplayListHead++, colorFade, colorFade, colorFade, 255);

    if (str == HUD_PRINT_HISCORE) {
        print_hud_lut_string_aligned(SCREEN_CENTER_X, 36, LANG_ARRAY(textHudHiScore),      TEXT_ALIGN_CENTER);
    } else { // HUD_PRINT_CONGRATULATIONS
        print_hud_lut_string_aligned(SCREEN_CENTER_X, 67, LANG_ARRAY(textCongratulations), TEXT_ALIGN_CENTER);
    }

    gSPDisplayList(gDisplayListHead++, dl_rgba16_text_end);
}

void print_hud_course_complete_coins(s16 x, s16 y) {
    char courseCompleteCoinsStr[10];

    gSPDisplayList(gDisplayListHead++, dl_rgba16_text_begin);
    gDPSetEnvColor(gDisplayListHead++, 255, 255, 255, 255);

    sprintf(courseCompleteCoinsStr, "✪×%d", gCourseCompleteCoins);
    print_hud_lut_string(x, y, courseCompleteCoinsStr);

    gSPDisplayList(gDisplayListHead++, dl_rgba16_text_end);

    if (gCourseCompleteCoins >= gHudDisplay.coins) {
        gCourseCompleteCoinsEqual = TRUE;
        gCourseCompleteCoins = gHudDisplay.coins;

        if (gGotFileCoinHiScore) {
            print_hud_course_complete_string(HUD_PRINT_HISCORE);
        }
    } else {
        if ((gCourseDoneMenuTimer & 1) || gHudDisplay.coins > 70) {
            gCourseCompleteCoins++;
            play_sound(SOUND_MENU_YOSHI_GAIN_LIVES, gGlobalSoundSource);

#ifdef ENABLE_LIVES
            if (gCourseCompleteCoins && ((gCourseCompleteCoins % 50) == 0)) {
                play_sound(SOUND_GENERAL_COLLECT_1UP, gGlobalSoundSource);
                gMarioState->numLives++;
            }
#endif
        }

<<<<<<< HEAD
        if ((gHudDisplay.coins == gCourseCompleteCoins) && gGotFileCoinHiScore) {
            play_sound(SOUND_MENU_MARIO_CASTLE_WARP2, gGlobalSoundSource);
=======
        if (gHudDisplay.coins == gCourseCompleteCoins && gGotFileCoinHiScore) {
            play_sound(SOUND_MENU_HIGH_SCORE, gGlobalSoundSource);
>>>>>>> 72126198
        }
    }
}

void play_star_fanfare_and_flash_hud(s32 arg, u8 starNum) {
    if (gHudDisplay.coins == gCourseCompleteCoins && (gCurrCourseStarFlags & starNum) == 0 && gHudFlash == HUD_FLASH_NONE) {
        play_star_fanfare();
        gHudFlash = arg;
    }
}

LangArray textClear = DEFINE_LANGUAGE_ARRAY(
    "CLEAR",
    "CLEAR",
    "CLEAR",
    "クリア！");

#define COURSE_COMPLETE_COURSE_X 63
#define COURSE_COMPLETE_COURSE_Y 167
#define COURSE_COMPLETE_ACT_X    74
#define COURSE_COMPLETE_ACT_Y    147

#define CONGRATULATIONS_COURSE_X 69
#define CONGRATULATIONS_COURSE_Y 132

#define COURSE_COMPLETE_COINS_X 118
#define COURSE_COMPLETE_COINS_Y 103
#define CONGRATULATIONS_COINS_Y 111

void render_course_complete_lvl_info_and_hud_str(void) {
    char *name;

    char str[20];
    char courseNumText[8];

    void **actNameTbl    = segmented_to_virtual(languageTable[gInGameLanguage][2]);
    void **courseNameTbl = segmented_to_virtual(languageTable[gInGameLanguage][1]);

    if (gLastCompletedCourseNum <= COURSE_STAGES_MAX) { // Main courses
        print_hud_course_complete_coins(COURSE_COMPLETE_COINS_X, COURSE_COMPLETE_COINS_Y);
        play_star_fanfare_and_flash_hud(HUD_FLASH_STARS, (1 << (gLastCompletedStarNum - 1)));

        if (gLastCompletedStarNum == 7) {
            name = segmented_to_virtual(actNameTbl[COURSE_STAGES_MAX * 6 + 1]);
        } else {
            name = segmented_to_virtual(actNameTbl[COURSE_NUM_TO_INDEX(gLastCompletedCourseNum) * 6 + gLastCompletedStarNum - 1]);
        }

        // Print course number
        gSPDisplayList(gDisplayListHead++, dl_ia_text_begin);

        format_int_to_string(courseNumText, gLastCompletedCourseNum);
        sprintf(str, LANG_ARRAY(textCourseX), courseNumText);
        gDPSetEnvColor(gDisplayListHead++, 0, 0, 0, gDialogTextAlpha);
        print_generic_string(COURSE_COMPLETE_COURSE_X + 2,  COURSE_COMPLETE_COURSE_Y - 2, str);

        gDPSetEnvColor(gDisplayListHead++, 255, 255, 255, gDialogTextAlpha);
        print_generic_string(COURSE_COMPLETE_COURSE_X,      COURSE_COMPLETE_COURSE_Y, str);

        gSPDisplayList(gDisplayListHead++, dl_ia_text_end);
    } else if (gLastCompletedCourseNum == COURSE_BITDW || gLastCompletedCourseNum == COURSE_BITFS) { // Bowser courses
        name = segmented_to_virtual(courseNameTbl[COURSE_NUM_TO_INDEX(gLastCompletedCourseNum)]);
        u32 clearX = get_string_width_preset(name, STR_PRESET_MAIN_FONT) + COURSE_COMPLETE_COURSE_X + 16;

        // Print course name and clear text
        gSPDisplayList(gDisplayListHead++, dl_ia_text_begin);

        gDPSetEnvColor(gDisplayListHead++, 0, 0, 0, gDialogTextAlpha);
        print_generic_string(CONGRATULATIONS_COURSE_X + 2, CONGRATULATIONS_COURSE_Y - 2, name);
        print_generic_string(clearX                   + 2, CONGRATULATIONS_COURSE_Y - 2, LANG_ARRAY(textClear));
        gDPSetEnvColor(gDisplayListHead++, 255, 255, 255, gDialogTextAlpha);
        print_generic_string(CONGRATULATIONS_COURSE_X,     CONGRATULATIONS_COURSE_Y,     name);
        print_generic_string(clearX,                       CONGRATULATIONS_COURSE_Y,     LANG_ARRAY(textClear));
        gSPDisplayList(gDisplayListHead++, dl_ia_text_end);

        print_hud_course_complete_string(HUD_PRINT_CONGRATULATIONS);
        print_hud_course_complete_coins(COURSE_COMPLETE_COINS_X, CONGRATULATIONS_COINS_Y);
        play_star_fanfare_and_flash_hud(HUD_FLASH_KEYS, 0);
        return;
    } else { // Castle secret stars
        name = segmented_to_virtual(actNameTbl[COURSE_STAGES_MAX * 6]);

        print_hud_course_complete_coins(COURSE_COMPLETE_COINS_X, COURSE_COMPLETE_COINS_Y);
        play_star_fanfare_and_flash_hud(HUD_FLASH_STARS, 1 << (gLastCompletedStarNum - 1));
    }

    // Print star glyph
    gSPDisplayList(gDisplayListHead++, dl_rgba16_text_begin);

    gDPSetEnvColor(gDisplayListHead++, 255, 255, 255, gDialogTextAlpha);
    print_hud_lut_string(COURSE_COMPLETE_ACT_X - 19, SCREEN_HEIGHT - COURSE_COMPLETE_ACT_Y - 16, "★");

    gSPDisplayList(gDisplayListHead++, dl_rgba16_text_end);

    // Print act name and catch text
    gSPDisplayList(gDisplayListHead++, dl_ia_text_begin);

    gDPSetEnvColor(gDisplayListHead++, 0, 0, 0, gDialogTextAlpha);
    print_generic_string(COURSE_COMPLETE_ACT_X + 2, COURSE_COMPLETE_ACT_Y - 2, name);

    gDPSetEnvColor(gDisplayListHead++, 255, 255, 255, gDialogTextAlpha);
    print_generic_string(COURSE_COMPLETE_ACT_X,     COURSE_COMPLETE_ACT_Y,     name);

    gSPDisplayList(gDisplayListHead++, dl_ia_text_end);
}

LangArray textSaveAndContinue = DEFINE_LANGUAGE_ARRAY(
    "SAVE & CONTINUE",
    "SAUVEGARDER & CONTINUER",
    "SPEICHERN & WEITER",
    "セーブしてつづける？");

LangArray textSaveAndQuit = DEFINE_LANGUAGE_ARRAY(
    "SAVE & QUIT",
    "SAUVEGARDER & QUITTER",
    "SPEICHERN & ENDE",
    "セーブしておわる？");

LangArray textContinueWithoutSave = DEFINE_LANGUAGE_ARRAY(
    "CONTINUE, DON'T SAVE",
    "CONTINUER SANS SAUVEGARDER",
    "WEITER OHNE ZU SPEICHERN",
    "セーブしないでつづける？");

void render_save_confirmation(s16 x, s16 y, s8 *index, s16 yPos) {
    handle_menu_scrolling(MENU_SCROLL_VERTICAL, index, 1, 3);

    gSPDisplayList(gDisplayListHead++, dl_ia_text_begin);
    gDPSetEnvColor(gDisplayListHead++, 255, 255, 255, gDialogTextAlpha);

    print_generic_string(x + 12, y,      LANG_ARRAY(textSaveAndContinue));
    print_generic_string(x + 12, y - 20, LANG_ARRAY(textSaveAndQuit));
    print_generic_string(x + 12, y - 40, LANG_ARRAY(textContinueWithoutSave));

    gSPDisplayList(gDisplayListHead++, dl_ia_text_end);

    create_dl_translation_matrix(MENU_MTX_PUSH, x, y - ((*index - 1) * yPos), 0);

    gDPSetEnvColor(gDisplayListHead++, 255, 255, 255, gDialogTextAlpha);
    gSPDisplayList(gDisplayListHead++, dl_draw_triangle);

    gSPPopMatrix(gDisplayListHead++, G_MTX_MODELVIEW);
}

// Save option strings are longer in French, so render them further to the left.
#define SAVE_CONFIRMATION_X_EN  100
#define SAVE_CONFIRMATION_X_FR  80

#ifdef ENABLE_FRENCH
#define SAVE_CONFIRMATION_X ((gInGameLanguage == LANGUAGE_FRENCH) ? SAVE_CONFIRMATION_X_FR : SAVE_CONFIRMATION_X_EN)
#else
#define SAVE_CONFIRMATION_X SAVE_CONFIRMATION_X_EN
#endif

s32 render_course_complete_screen(void) {
    switch (gDialogBoxState) {
        case DIALOG_STATE_OPENING:
            render_course_complete_lvl_info_and_hud_str();
            if (gCourseDoneMenuTimer > 100 && gCourseCompleteCoinsEqual) {
                gDialogBoxState = DIALOG_STATE_VERTICAL;
                level_set_transition(-1, NULL);
                gDialogTextAlpha = 0;
                gDialogLineNum = MENU_OPT_DEFAULT;
            }
            break;

        case DIALOG_STATE_VERTICAL:
            shade_screen();
            render_course_complete_lvl_info_and_hud_str();
            render_save_confirmation(SAVE_CONFIRMATION_X, 86, &gDialogLineNum, 20);

            if (gCourseDoneMenuTimer > 110 && (gPlayer3Controller->buttonPressed & (A_BUTTON | START_BUTTON))) {
                level_set_transition(0, NULL);
                play_sound(SOUND_MENU_STAR_SOUND, gGlobalSoundSource);
                gDialogBoxState = DIALOG_STATE_OPENING;
                gMenuMode = MENU_MODE_NONE;
                gCourseDoneMenuTimer = 0;
                gCourseCompleteCoins = 0;
                gCourseCompleteCoinsEqual = FALSE;
                gHudFlash = HUD_FLASH_NONE;

                return gDialogLineNum;
            }
            break;
    }

    if (gDialogTextAlpha < 250) {
        gDialogTextAlpha += 25;
    }

    gCourseDoneMenuTimer++;

    return MENU_OPT_NONE;
}

s32 render_menus_and_dialogs(void) {
    s32 mode = MENU_OPT_NONE;

    create_dl_ortho_matrix();

    if (gMenuMode != MENU_MODE_NONE) {
        switch (gMenuMode) {
            case MENU_MODE_UNUSED_0:
                mode = render_pause_courses_and_castle();
                break;
            case MENU_MODE_RENDER_PAUSE_SCREEN:
                mode = render_pause_courses_and_castle();
                break;
            case MENU_MODE_RENDER_COURSE_COMPLETE_SCREEN:
                mode = render_course_complete_screen();
                break;
            case MENU_MODE_UNUSED_3:
                mode = render_course_complete_screen();
                break;
        }

        gDialogColorFadeTimer = (s16) gDialogColorFadeTimer + 0x1000;
    } else if (gDialogID != DIALOG_NONE) {
        // The Peach "Dear Mario" message needs to be repositioned separately
        if (gDialogID == DIALOG_020) {
            print_peach_letter_message();
            return mode;
        }

        render_dialog_entries();
        gDialogColorFadeTimer = (s16) gDialogColorFadeTimer + 0x1000;
    }

    return mode;
}<|MERGE_RESOLUTION|>--- conflicted
+++ resolved
@@ -1326,34 +1326,8 @@
 s8  gDialogCourseActNum     =  1;
 
 void render_dialog_entries(void) {
-<<<<<<< HEAD
     void **dialogTable = segmented_to_virtual(languageTable[gInGameLanguage][0]);
     struct DialogEntry *dialog = segmented_to_virtual(dialogTable[gDialogID]);
-=======
-    void **dialogTable;
-    struct DialogEntry *dialog;
-#if defined(VERSION_US) || defined(VERSION_EU) || defined(VERSION_SH)
-    s8 lowerBound = 0;
-#endif
-
-#ifdef VERSION_EU
-    gInGameLanguage = eu_get_language();
-    switch (gInGameLanguage) {
-        case LANGUAGE_ENGLISH:
-            dialogTable = segmented_to_virtual(dialog_table_eu_en);
-            break;
-        case LANGUAGE_FRENCH:
-            dialogTable = segmented_to_virtual(dialog_table_eu_fr);
-            break;
-        case LANGUAGE_GERMAN:
-            dialogTable = segmented_to_virtual(dialog_table_eu_de);
-            break;
-    }
-#else
-    dialogTable = segmented_to_virtual(seg2_dialog_table);
-#endif
-    dialog = segmented_to_virtual(dialogTable[gDialogID]);
->>>>>>> 72126198
 
     // if the dialog entry is invalid, set the ID to DIALOG_NONE.
     if (segmented_to_virtual(NULL) == dialog) {
@@ -2041,13 +2015,8 @@
 
             if (gPlayer3Controller->buttonPressed & (A_BUTTON | START_BUTTON)) {
                 level_set_transition(0, NULL);
-<<<<<<< HEAD
-                play_sound(SOUND_MENU_PAUSE_2, gGlobalSoundSource);
+                play_sound(SOUND_MENU_PAUSE_CLOSE, gGlobalSoundSource);
                 gDialogBoxState = DIALOG_STATE_OPENING;
-=======
-                play_sound(SOUND_MENU_PAUSE_CLOSE, gGlobalSoundSource);
-                gMenuState = MENU_STATE_DEFAULT;
->>>>>>> 72126198
                 gMenuMode = MENU_MODE_NONE;
 
                 if (gDialogLineNum == MENU_OPT_EXIT_COURSE) {
@@ -2155,13 +2124,8 @@
 #endif
         }
 
-<<<<<<< HEAD
-        if ((gHudDisplay.coins == gCourseCompleteCoins) && gGotFileCoinHiScore) {
-            play_sound(SOUND_MENU_MARIO_CASTLE_WARP2, gGlobalSoundSource);
-=======
         if (gHudDisplay.coins == gCourseCompleteCoins && gGotFileCoinHiScore) {
             play_sound(SOUND_MENU_HIGH_SCORE, gGlobalSoundSource);
->>>>>>> 72126198
         }
     }
 }
