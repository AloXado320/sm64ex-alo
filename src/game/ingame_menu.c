--- conflicted
+++ resolved
@@ -138,8 +138,8 @@
 s8 gMenuState = MENU_STATE_DEFAULT;
 s16 gDialogScrollOffsetY = 0;
 s16 gDialogID = DIALOG_NONE;
-s16 gLastDialogPageStrPos = 0;
-s16 gDialogTextPos = 0;
+s16 gDialogNextPageStartStrIndex = 0;
+s16 gDialogPageStartStrIndex = 0;
 f32 gDialogBoxAngle = DIALOG_BOX_ANGLE_DEFAULT;
 f32 gDialogBoxScale = DIALOG_BOX_SCALE_DEFAULT;
 s32 gDialogResponse = DIALOG_RESPONSE_NONE;
@@ -1047,28 +1047,11 @@
     u8 index = 0;
 
     if (scrollDirection == MENU_SCROLL_VERTICAL) {
-<<<<<<< HEAD
-        if (gPlayer3Controller->rawStickY >  60) index |= 0b01; // Up
-        if (gPlayer3Controller->rawStickY < -60) index |= 0b10; // Down
+        if (gPlayer1Controller->rawStickY >  60) index |= 0b01; // Up
+        if (gPlayer1Controller->rawStickY < -60) index |= 0b10; // Down
     } else if (scrollDirection == MENU_SCROLL_HORIZONTAL) {
-        if (gPlayer3Controller->rawStickX >  60) index |= 0b10; // Right
-        if (gPlayer3Controller->rawStickX < -60) index |= 0b01; // Left
-=======
-        if (gPlayer1Controller->rawStickY > 60) {
-            index |= 0b01; // Up
-        }
-        if (gPlayer1Controller->rawStickY < -60) {
-            index |= 0b10; // Down
-        }
-    } else if (scrollDirection == MENU_SCROLL_HORIZONTAL) {
-        if (gPlayer1Controller->rawStickX > 60) {
-            index |= 0b10; // Right
-        }
-
-        if (gPlayer1Controller->rawStickX < -60) {
-            index |= 0b01; // Left
-        }
->>>>>>> d4b1ec6e
+        if (gPlayer1Controller->rawStickX >  60) index |= 0b10; // Right
+        if (gPlayer1Controller->rawStickX < -60) index |= 0b01; // Left
     }
 
     // Only increase/decrese if not holding that direction on the previous frame:
@@ -1196,9 +1179,9 @@
     gDialogBoxAngle = DIALOG_BOX_ANGLE_DEFAULT;
     gMenuState = MENU_STATE_DEFAULT;
     gDialogID = DIALOG_NONE;
-    gDialogTextPos = 0;
+    gDialogPageStartStrIndex = 0;
     gDialogHasResponse = FALSE;
-    gLastDialogPageStrPos = 0;
+    gDialogNextPageStartStrIndex = 0;
     gDialogResponse = DIALOG_RESPONSE_NONE;
 }
 
@@ -1270,15 +1253,15 @@
 
     sGenericFontLineHeight = DIALOG_LINE_HEIGHT;
     sGenericFontLineAlignment = TEXT_ALIGN_LEFT;
-    printResult = render_main_font_text(0, yPos, str + gDialogTextPos, totalLines);
+    printResult = render_main_font_text(0, yPos, str + gDialogPageStartStrIndex, totalLines);
 
     gSPDisplayList(gDisplayListHead++, dl_ia_text_end);
 
     if (gMenuState == MENU_STATE_DIALOG_OPEN) {
         if (printResult == -1) { // Reached end of dialog box
-            gLastDialogPageStrPos = -1;
+            gDialogNextPageStartStrIndex = -1;
         } else {
-            gLastDialogPageStrPos = gDialogTextPos + printResult;
+            gDialogNextPageStartStrIndex = gDialogPageStartStrIndex + printResult;
         }
     }
 }
@@ -1471,14 +1454,8 @@
         case MENU_STATE_DIALOG_OPEN:
             gDialogBoxAngle = 0.0f;
 
-<<<<<<< HEAD
-            if (gPlayer3Controller->buttonPressed & (A_BUTTON | B_BUTTON)) {
-                if (gLastDialogPageStrPos == -1) {
-=======
-            if ((gPlayer1Controller->buttonPressed & A_BUTTON)
-             || (gPlayer1Controller->buttonPressed & B_BUTTON)) {
-                if (gNextDialogPageStartStrIndex == -1) {
->>>>>>> d4b1ec6e
+            if (gPlayer1Controller->buttonPressed & (A_BUTTON | B_BUTTON)) {
+                if (gDialogNextPageStartStrIndex == -1) {
                     handle_special_dialog_text(gDialogID);
                     gMenuState = MENU_STATE_DIALOG_CLOSING;
                 } else {
@@ -1491,7 +1468,7 @@
             gDialogScrollOffsetY += (dialog->linesPerBox * 2);
 
             if (gDialogScrollOffsetY >= dialog->linesPerBox * DIALOG_LINE_HEIGHT) {
-                gDialogTextPos = gLastDialogPageStrPos;
+                gDialogPageStartStrIndex = gDialogNextPageStartStrIndex;
                 gMenuState = MENU_STATE_DIALOG_OPEN;
                 gDialogScrollOffsetY = 0;
 #ifdef CONTROL_COMMAND_FORMAT
@@ -1514,9 +1491,9 @@
             if (gDialogBoxAngle == DIALOG_BOX_ANGLE_DEFAULT) {
                 gMenuState = MENU_STATE_DEFAULT;
                 gDialogID = DIALOG_NONE;
-                gDialogTextPos = 0;
+                gDialogPageStartStrIndex = 0;
                 gDialogHasResponse = FALSE;
-                gLastDialogPageStrPos = 0;
+                gDialogNextPageStartStrIndex = 0;
                 gDialogResponse = DIALOG_RESPONSE_NONE;
             }
             break;
@@ -1532,15 +1509,11 @@
                   ensure_nonnegative(SCREEN_HEIGHT + (dialog->linesPerBox * DIALOG_LINE_HEIGHT) - dialog->width));
     handle_dialog_text_and_pages(dialog);
 
-    if (gLastDialogPageStrPos == -1 && gDialogHasResponse) {
+    if (gDialogNextPageStartStrIndex == -1 && gDialogHasResponse) {
         render_dialog_triangle_choice();
     }
     gDPSetScissor(gDisplayListHead++, G_SC_NON_INTERLACE, 2, 2, SCREEN_WIDTH - BORDER_HEIGHT / 2, SCREEN_HEIGHT - BORDER_HEIGHT / 2);
-<<<<<<< HEAD
-    if (gLastDialogPageStrPos != -1 && gMenuState == MENU_STATE_DIALOG_OPEN) {
-=======
-    if (gNextDialogPageStartStrIndex != -1 && gMenuState == MENU_STATE_DIALOG_OPEN) {
->>>>>>> d4b1ec6e
+    if (gDialogNextPageStartStrIndex != -1 && gMenuState == MENU_STATE_DIALOG_OPEN) {
         render_dialog_triangle_next(dialog->linesPerBox);
     }
 }
@@ -2104,9 +2077,6 @@
 s32 gCourseCompleteCoins = 0;
 s8 gHudFlash = HUD_FLASH_NONE;
 
-<<<<<<< HEAD
-s32 render_pause_courses_and_castle(void) {
-=======
 // ex-alo change
 // Make this a function due to diffs
 #if EXIT_COURSE_ANYWHERE
@@ -2122,7 +2092,6 @@
 #endif
 
 s16 render_pause_screen(void) {
->>>>>>> d4b1ec6e
     s16 index;
 
 #ifdef EXT_OPTIONS_MENU
@@ -2154,18 +2123,7 @@
                 render_pause_course_options(99, 93, &gMenuLineNum, 15);
             }
 
-<<<<<<< HEAD
-#if QOL_FEATURE_Z_BUTTON_EXTRA_OPTION
-            if (gPlayer3Controller->buttonPressed & (A_BUTTON | START_BUTTON | Z_TRIG))
-#else
-            if (gPlayer3Controller->buttonPressed & A_BUTTON
-                || (gPlayer3Controller->buttonPressed & START_BUTTON))
-#endif
-            {
-
-=======
             if (gPlayer1Controller->buttonPressed & Z_BUTTON_DEF(A_BUTTON | START_BUTTON)) {
->>>>>>> d4b1ec6e
                 level_set_transition(0, NULL);
                 play_sound(SOUND_MENU_PAUSE_CLOSE, gGlobalSoundSource);
                 gMenuState = MENU_STATE_DEFAULT;
@@ -2197,13 +2155,6 @@
             }
             break;
     }
-<<<<<<< HEAD
-
-    if (gDialogTextAlpha < 250) {
-        gDialogTextAlpha += 25;
-    }
-=======
->>>>>>> d4b1ec6e
 #ifdef EXT_OPTIONS_MENU
     } else {
         shade_screen();
@@ -2212,8 +2163,8 @@
     optmenu_check_buttons();
     optmenu_draw_prompt();
 #endif
-    if (gMenuTextAlpha < 250) {
-        gMenuTextAlpha += 25;
+    if (gDialogTextAlpha < 250) {
+        gDialogTextAlpha += 25;
     }
 
     return MENU_OPT_NONE;
@@ -2509,10 +2460,10 @@
     if (gMenuMode != MENU_MODE_NONE) {
         switch (gMenuMode) {
             case MENU_MODE_UNUSED_0:
-                mode = render_pause_courses_and_castle();
+                mode = render_pause_screen();
                 break;
             case MENU_MODE_RENDER_PAUSE_SCREEN:
-                mode = render_pause_courses_and_castle();
+                mode = render_pause_screen();
                 break;
             case MENU_MODE_RENDER_COURSE_COMPLETE_SCREEN:
                 mode = render_course_complete_screen();
