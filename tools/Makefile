--- conflicted
+++ resolved
@@ -7,12 +7,8 @@
 CXX          ?= g++
 CFLAGS       := -I. -O2 -s
 LDFLAGS      := -lm
-<<<<<<< HEAD
-ALL_PROGRAMS := armips n64graphics n64graphics_ci mio0 n64cksum patch_elf_32bit aifc_decode aiff_extract_codebook vadpcm_enc tabledesign extract_data_for_mio skyconv
-=======
-ALL_PROGRAMS := armips textconv patch_elf_32bit aifc_decode vadpcm_enc tabledesign extract_data_for_mio skyconv
+ALL_PROGRAMS := armips patch_elf_32bit aifc_decode vadpcm_enc tabledesign extract_data_for_mio skyconv
 # From audiofile make
->>>>>>> 72126198
 LIBAUDIOFILE := audiofile/libaudiofile.a
 # From sm64tools make
 SM64TOOLSFILES := sm64tools/%.o
@@ -25,21 +21,6 @@
 endif
 
 default: all
-
-<<<<<<< HEAD
-n64graphics_SOURCES := n64graphics.c utils.c
-n64graphics_CFLAGS  := -DN64GRAPHICS_STANDALONE
-
-n64graphics_ci_SOURCES := n64graphics_ci_dir/n64graphics_ci.c n64graphics_ci_dir/exoquant/exoquant.c n64graphics_ci_dir/utils.c
-
-mio0_SOURCES := libmio0.c
-mio0_CFLAGS  := -DMIO0_STANDALONE
-
-n64cksum_SOURCES := n64cksum.c utils.c
-n64cksum_CFLAGS  := -DN64CKSUM_STANDALONE
-=======
-textconv_SOURCES := textconv.c utf8.c hashtable.c
->>>>>>> 72126198
 
 patch_elf_32bit_SOURCES := patch_elf_32bit.c
 
