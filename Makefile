# Makefile to rebuild SM64 split image

include util.mk

# Default target
default: all

# Preprocessor definitions
DEFINES :=

#==============================================================================#
# Build Options                                                                #
#==============================================================================#

# These options can either be set by building with 'make SETTING=value'.
# 'make clean' may be required first.

# Makefile Refactor from Refresh 13 is somewhat adapted but
# has to be carefully to make sure sm64ex and other ports still work.
# There's also some HackerSM64 N64 specific Makefile changes.

# Manual target defines

# Build for original N64
TARGET_N64 ?= 0
# Build and optimize for Raspberry Pi(s)
TARGET_RPI ?= 0
# Build for Emscripten/WebGL
TARGET_WEB ?= 0
# Build for the Wii U
TARGET_WII_U ?= 0
# Build for the 3DS
TARGET_N3DS ?= 0
# Build for Nintendo Switch
TARGET_SWITCH ?= 0

# Compiler to use for N64 (and other targets if required)
#   gcc - uses the GNU C Compiler
#   clang - uses clang C/C++ frontend for LLVM
COMPILER_TYPE ?= gcc
$(eval $(call validate-option,COMPILER_TYPE,gcc clang))

COMPILER_OPT ?= default
$(eval $(call validate-option,COMPILER_OPT,debug default fast))

# Automatic target defines

# Build for Windows
WINDOWS_BUILD ?= 0
# Build for Android
TARGET_ANDROID ?= 0
# Makeflag to enable OSX fixes
OSX_BUILD ?= 0
# Specify the target you are building for, TARGET_BITS=0 means native
TARGET_ARCH ?= native
TARGET_BITS ?= 0

# PC Port defines
PC_PORT_DEFINES ?= 0
# PC Port defines from a ported console device
TARGET_PORT_CONSOLE ?= 0

# Various workarounds for weird and/or old toolchains
NO_BZERO_BCOPY ?= 0
NO_LDIV ?= 0
NO_PIE ?= 1

# Backend selection

# Renders: GL, GL_LEGACY, D3D11, D3D12, GX2 (forced if the target is Wii U), C3D (forced if the target is 3DS)
RENDER_API ?= GL
# Window managers: SDL1, SDL2, DXGI (forced if D3D11 or D3D12 in RENDER_API), GX2 (forced if the target is Wii U), 3DS (forced if the target is 3DS)
WINDOW_API ?= SDL2
# Audio backends: SDL1, SDL2 (forced if the target is Wii U), 3DS (forced if the target is 3DS)
AUDIO_API ?= SDL2
# Controller backends (can have multiple, space separated): SDL1, SDL2
# WII_U (forced if the target is Wii U), 3DS (forced if the target is 3DS), SWITCH (forced if the target is SWITCH)
CONTROLLER_API ?= SDL2

#==============================================================================#
# Automatic settings for target devices                                        #
#==============================================================================#

# Attempt to detect OS
ifeq ($(OS),Windows_NT)
  HOST_OS ?= Windows
else
  HOST_OS ?= $(shell uname -s 2>/dev/null || echo Unknown)
  # some weird MINGW/Cygwin env that doesn't define $OS
  ifneq (,$(findstring MINGW,HOST_OS))
    HOST_OS := Windows
  endif
endif

OLD_APKSIGNER ?= 0

# Attempt to detect termux android build
ifneq ($(shell which termux-setup-storage 2>/dev/null),)
  TARGET_ANDROID := 1
  COMPILER_TYPE := clang
  ifeq ($(shell dpkg -s apksigner | grep Version | sed "s/Version: //"),0.7-2)
    OLD_APKSIGNER := 1
  endif
endif

ifeq ($(TARGET_N64),0)
  GRUCODE := f3dex2e
  PC_PORT_DEFINES := 1
else
  GRUCODE ?= f3dzex
  NO_LDIV := 1
endif

ifeq ($(TARGET_WII_U),1)
  RENDER_API := GX2
  WINDOW_API := GX2
  AUDIO_API := SDL2
  CONTROLLER_API := WII_U

  TARGET_PORT_CONSOLE := 1
endif

ifeq ($(TARGET_N3DS),1)
  RENDER_API := C3D
  WINDOW_API := 3DS
  AUDIO_API := 3DS
  CONTROLLER_API := 3DS

  TARGET_PORT_CONSOLE := 1
endif

ifeq ($(TARGET_SWITCH),1)
  RENDER_API := GL
  WINDOW_API := SDL2
  AUDIO_API := SDL2
  CONTROLLER_API := SWITCH

  TARGET_PORT_CONSOLE := 1
endif

TOUCH_CONTROLS ?= 0

ifeq ($(TARGET_ANDROID),1)
  RENDER_API := GL
  WINDOW_API := SDL2
  AUDIO_API := SDL2
  CONTROLLER_API := SDL2

  TOUCH_CONTROLS := 1
endif

# Custom Defines
include defines.mk

# MXE overrides
ifeq ($(HOST_OS),Windows)
  ifeq ($(TARGET_WEB),0)
    ifeq ($(TARGET_PORT_CONSOLE),0)
      WINDOWS_BUILD := 1
    endif
  endif

  ifeq ($(CROSS),i686-w64-mingw32.static-)
    TARGET_ARCH = i386pe
    TARGET_BITS = 32
    NO_BZERO_BCOPY := 1
  else ifeq ($(CROSS),x86_64-w64-mingw32.static-)
    TARGET_ARCH = i386pep
    TARGET_BITS = 64
    NO_BZERO_BCOPY := 1
  endif
endif

ifneq (,$(filter $(RENDER_API),D3D11 D3D12))
  ifneq ($(WINDOWS_BUILD),1)
    $(error DirectX is only supported on Windows)
  endif
  ifneq ($(WINDOW_API),DXGI)
    $(warning DirectX renderers require DXGI, forcing WINDOW_API value)
    WINDOW_API := DXGI
  endif
else
  ifeq ($(WINDOW_API),DXGI)
    $(error DXGI can only be used with DirectX renderers)
  endif
endif

# macOS overrides
ifeq ($(HOST_OS),Darwin)
  OSX_BUILD := 1
  # Using Homebrew?
  ifeq ($(shell which brew >/dev/null 2>&1 && echo y),y)
    OSX_GCC_VER = $(shell find `brew --prefix`/bin/gcc* | grep -oE '[[:digit:]]+' | sort -n | uniq | tail -1)
    CC := gcc-$(OSX_GCC_VER)
    CXX := g++-$(OSX_GCC_VER)
    CPP := cpp-$(OSX_GCC_VER)
    PLATFORM_CFLAGS := -I $(shell brew --prefix)/include
    PLATFORM_LDFLAGS := -L $(shell brew --prefix)/lib
  else
    # Using MacPorts?
    ifeq ($(shell test -d /opt/local/lib && echo y),y)
      OSX_GCC_VER = $(shell find /opt/local/bin/gcc* | grep -oE '[[:digit:]]+' | sort -n | uniq | tail -1)
      CC := gcc-mp-$(OSX_GCC_VER)
      CXX := g++-mp-$(OSX_GCC_VER)
      CPP := cpp-mp-$(OSX_GCC_VER)
      PLATFORM_CFLAGS := -I /opt/local/include
      PLATFORM_LDFLAGS := -L /opt/local/lib
    else
      $(error No suitable macOS toolchain found, have you installed Homebrew?)
    endif
  endif
endif

ifneq ($(TARGET_BITS),0)
  BITS := -m$(TARGET_BITS)
endif

# Set up WUT for Wii U

ifeq ($(TARGET_WII_U),1)
  ifeq ($(strip $(DEVKITPRO)),)
  $(error "Please set DEVKITPRO in your environment. export DEVKITPRO=<path to>/devkitpro")
  endif

  ifeq ($(strip $(DEVKITPPC)),)
  $(error "Please set DEVKITPPC in your environment. export DEVKITPPC=<path to>/devkitPro/devkitPPC")
  endif

  include $(DEVKITPPC)/base_tools

  PORTLIBS	:=	$(PORTLIBS_PATH)/wiiu $(PORTLIBS_PATH)/ppc

  export PATH := $(PORTLIBS_PATH)/wiiu/bin:$(PORTLIBS_PATH)/ppc/bin:$(PATH)

  WUT_ROOT	?=	$(DEVKITPRO)/wut

  RPXSPECS	:=	-specs=$(WUT_ROOT)/share/wut.specs

  MACHDEP	= -DESPRESSO -mcpu=750 -meabi -mhard-float

  LIBDIRS	    := $(PORTLIBS) $(WUT_ROOT)
  INCLUDE	    := $(foreach dir,$(LIBDIRS),-I$(dir)/include)
  LIBPATHS	:=	$(foreach dir,$(LIBDIRS),-L$(dir)/lib)
endif

# Base settings for EXTERNAL_DATA
ifeq ($(TARGET_PORT_CONSOLE),1)
  BASEDIR ?= sm64ex_res
else
  BASEDIR ?= res
endif

BASEPACK ?= base.zip


#==============================================================================#
# Main defines                                                                 #
#==============================================================================#

# VERSION - selects the version of the game to build
#   jp - builds the 1996 Japanese version
#   us - builds the 1996 North American version
#   eu - builds the 1997 PAL version
#   sh - builds the 1997 Japanese Shindou version, with rumble pak support
VERSION ?= us
$(eval $(call validate-option,VERSION,jp us eu sh))

ifeq      ($(VERSION),jp)
  VER_DEFINES   += VERSION_JP=1
else ifeq ($(VERSION),us)
  VER_DEFINES   += VERSION_US=1
else ifeq ($(VERSION),eu)
  VER_DEFINES   += VERSION_EU=1
else ifeq ($(VERSION),sh)
  VER_DEFINES   += VERSION_SH=1
endif

DEFINES += $(VER_DEFINES)

TARGET := sm64.$(VERSION).$(GRUCODE)

# GRUCODE - selects which RSP microcode to use.
#   f3d_old - First version the Fast3D (Originally in JP - US)
#   f3d_new - Second version the Fast3D (Originally in EU - SH)
#   f3dex   - First version of Fast3D Extended
#   f3dex2  - Second (rewritten) version of Fast3D Extended
#   l3dex2  - F3DEX2 version that only renders in wireframe
#   f3dex2e - Exclusive PC Version of the F3DEX2 microcode
#   f3dzex  - newer, experimental microcode used in Animal Crossing
#   super3d - extremely experimental version of Fast3D lacking many features for speed
$(eval $(call validate-option,GRUCODE,f3d_old f3dex f3dex2 f3dex2e f3dex2pl f3d_new f3dzex super3d l3dex2))

ifeq      ($(GRUCODE),f3d_old)
  GRU_DEFINES += F3D_OLD=1
else ifeq ($(GRUCODE),f3d_new) # Fast3D 2.0H
  GRU_DEFINES += F3D_NEW=1
else ifeq ($(GRUCODE),f3dex) # Fast3DEX
  GRU_DEFINES += F3DEX_GBI=1 F3DEX_GBI_SHARED=1
else ifeq ($(GRUCODE),f3dex2) # Fast3DEX2
  GRU_DEFINES += F3DEX_GBI_2=1 F3DEX_GBI_SHARED=1
else ifeq ($(GRUCODE),l3dex2) # Line3DEX2
  GRU_DEFINES += L3DEX2_GBI=1 L3DEX2_ALONE=1 F3DEX_GBI_2=1 F3DEX_GBI_SHARED=1
else ifeq ($(GRUCODE),f3dex2pl) # Fast3DEX2_PosLight
  GRU_DEFINES += F3DEX2PL_GBI=1 F3DEX_GBI_2=1 F3DEX_GBI_SHARED=1
else ifeq ($(GRUCODE),f3dzex) # Fast3DZEX (2.08J / Animal Forest - Dōbutsu no Mori)
  GRU_DEFINES += F3DZEX_GBI_2=1 F3DEX_GBI_2=1 F3DEX_GBI_SHARED=1
else ifeq ($(GRUCODE),super3d) # Super3D
  $(warning Super3D is experimental. Try at your own risk.)
  GRU_DEFINES += SUPER3D_GBI=1 F3D_NEW=1
else ifeq ($(GRUCODE),f3dex2e) # Fast3DEX2 Extended (PC Only)
  ifeq ($(TARGET_N64),1)
    $(error f3dex2e is only supported on PC Port)
  else
    GRU_DEFINES += F3DEX_GBI_2E=1
  endif
endif

DEFINES += $(GRU_DEFINES)

# Specify target defines
ifeq ($(TARGET_RPI),1) # Define RPi to change SDL2 title & GLES2 hints
  DEFINES += TARGET_RPI=1 USE_GLES=1
else ifeq ($(TARGET_ANDROID),1)
  DEFINES += TARGET_ANDROID=1 USE_GLES=1
else ifeq ($(OSX_BUILD),1) # Modify GFX & SDL2 for OSX GL
  DEFINES += OSX_BUILD=1
else ifeq ($(TARGET_WEB),1)
  DEFINES += TARGET_WEB=1 USE_GLES=1
else ifeq ($(TARGET_WII_U),1)
  DEFINES += TARGET_WII_U=1
else ifeq ($(TARGET_N3DS),1)
  DEFINES += TARGET_N3DS=1
else ifeq ($(TARGET_SWITCH),1)
  DEFINES += TARGET_SWITCH=1 USE_GLES=1
endif

# Libultra defines
LIBULTRA ?= L

# Libultra number revision (only used on 2.0D)
LIBULTRA_REVISION ?= 0

# LIBULTRA - sets the libultra OS version to use
$(eval $(call validate-option,LIBULTRA,D F H I K L BB))

# Libultra number revision (only used on 2.0D)
LIBULTRA_REVISION ?= 0

ULTRA_VER_D := 1
ULTRA_VER_E := 2
ULTRA_VER_F := 3
ULTRA_VER_G := 4
ULTRA_VER_H := 5
ULTRA_VER_I := 6
ULTRA_VER_J := 7
ULTRA_VER_K := 8
ULTRA_VER_L := 9

ifeq ($(LIBULTRA),BB)
  ULTRA_VER_DEF  := LIBULTRA_VERSION=$(ULTRA_VER_L) BBPLAYER LIBULTRA_STR_VER=\"L\"
else
  ULTRA_VER_DEF  := LIBULTRA_VERSION=$(ULTRA_VER_$(LIBULTRA)) LIBULTRA_REVISION=$(LIBULTRA_REVISION) LIBULTRA_STR_VER=\"$(LIBULTRA)\"
endif

DEFINES += $(ULTRA_VER_DEF)

# Important defines

# Mandatory defines to ensture correct compilation
DEFINES += NON_MATCHING=1 AVOID_UB=1

# Check for no bzero/bcopy workaround option
ifeq ($(NO_BZERO_BCOPY),1)
  DEFINES += NO_BZERO_BCOPY=1
endif

# Use internal ldiv()/lldiv()
ifeq ($(NO_LDIV),1)
  DEFINES += NO_LDIV=1
endif

ifeq ($(TARGET_N64),1)
  DEFINES += TARGET_N64=1 _FINALROM=1
endif

#==============================================================================#
# Universal Dependencies                                                       #
#==============================================================================#

PYTHON := python3
TOOLS_DIR = tools

# (This is a bit hacky, but a lot of rules implicitly depend
# on tools and assets, and we use directory globs further down
# in the makefile that we want should cover assets.)

ifeq ($(filter clean distclean print-%,$(MAKECMDGOALS)),)

  # Make sure assets exist
  NOEXTRACT ?= 0
  ifeq ($(NOEXTRACT),0)
    DUMMY != $(PYTHON) extract_assets.py $(VERSION) >&2 || echo FAIL
    ifeq ($(DUMMY),FAIL)
      $(error Failed to extract assets from US ROM)
    endif
    ifneq (,$(wildcard baserom.jp.z64))
      DUMMY != $(PYTHON) extract_assets.py jp >&2 || echo FAIL
      ifeq ($(DUMMY),FAIL)
        $(error Failed to extract assets from JP ROM)
      endif
    endif
    ifneq (,$(wildcard baserom.eu.z64))
      DUMMY != $(PYTHON) extract_assets.py eu >&2 || echo FAIL
      ifeq ($(DUMMY),FAIL)
        $(error Failed to extract assets from EU ROM)
      endif
    endif
    ifneq (,$(wildcard baserom.sh.z64))
      DUMMY != $(PYTHON) extract_assets.py sh >&2 || echo FAIL
      ifeq ($(DUMMY),FAIL)
        $(error Failed to extract assets from SH ROM)
      endif
    endif
  endif

  # Make tools if out of date
  $(info Building tools...)
ifeq ($(TARGET_PORT_CONSOLE),0)
  DUMMY != CC=$(CC) CXX=$(CXX) $(MAKE) -s -C $(TOOLS_DIR) >&2 || echo FAIL
else
  DUMMY != $(MAKE) -s -C $(TOOLS_DIR) >&2 || echo FAIL
endif
    ifeq ($(DUMMY),FAIL)
      $(error Failed to build tools)
    endif
  $(info Building game...)

endif

#==============================================================================#
# Target Executable and Sources                                                #
#==============================================================================#

# BUILD_DIR is location where all build artifacts are placed
BUILD_DIR_BASE := build
TARGET_NAME :=

ifeq ($(TARGET_N64),1)
  BUILD_DIR := $(BUILD_DIR_BASE)/$(VERSION)
  EXE := $(BUILD_DIR)/$(TARGET)
  ROM := $(BUILD_DIR)/$(TARGET).z64
  TARGET_NAME := Nintendo 64
else ifeq ($(TARGET_WEB),1)
  BUILD_DIR := $(BUILD_DIR_BASE)/$(VERSION)_web
  EXE := $(BUILD_DIR)/$(TARGET).html
  TARGET_NAME := Website
else ifeq ($(TARGET_WII_U),1)
  BUILD_DIR := $(BUILD_DIR_BASE)/$(VERSION)_wiiu
  EXE := $(BUILD_DIR)/$(TARGET).rpx
  TARGET_NAME := Nintendo Wii U
else ifeq ($(TARGET_N3DS),1)
  BUILD_DIR := $(BUILD_DIR_BASE)/$(VERSION)_3ds
  EXE := $(BUILD_DIR)/$(TARGET).3dsx
  CIA := $(BUILD_DIR)/$(TARGET).cia
  TARGET_NAME := Nintendo 3DS
else ifeq ($(TARGET_SWITCH),1)
  BUILD_DIR := $(BUILD_DIR_BASE)/$(VERSION)_nx
  EXE := $(BUILD_DIR)/$(TARGET).nro
  TARGET_NAME := Nintendo Switch
else ifeq ($(TARGET_ANDROID),1)
  BUILD_DIR := $(BUILD_DIR_BASE)/$(VERSION)_android
  EXE := $(BUILD_DIR)/libmain.so
  APK := $(BUILD_DIR)/$(TARGET).unsigned.apk
  APK_SIGNED := $(BUILD_DIR)/$(TARGET).apk
  TARGET_NAME := Android
else ifeq ($(WINDOWS_BUILD),1) # us_win (to be renamed)
  BUILD_DIR := $(BUILD_DIR_BASE)/$(VERSION)_pc
  EXE := $(BUILD_DIR)/$(TARGET).exe
  TARGET_NAME := Windows
else # Linux/Unix builds/binary namer
  BUILD_DIR := $(BUILD_DIR_BASE)/$(VERSION)_pc
  ifeq ($(TARGET_RPI),1) # us_rpi (to be renamed)
    EXE := $(BUILD_DIR)/$(TARGET).arm
  else # us_unix (to be renamed)
    EXE := $(BUILD_DIR)/$(TARGET)
  endif
  TARGET_NAME := Unix-based system
endif

LD_SCRIPT := sm64.ld

ELF := $(BUILD_DIR)/$(TARGET).elf
MIO0_DIR := $(BUILD_DIR)/bin
SOUND_BIN_DIR := $(BUILD_DIR)/sound
TEXTURE_DIR := textures
ACTOR_DIR := actors
LEVEL_DIRS := $(patsubst levels/%,%,$(dir $(wildcard levels/*/header.h)))

# Directories containing source files
SRC_DIRS := src src/engine src/game src/audio src/menu src/buffers src/extras actors levels bin bin/$(VERSION) data assets sound
BOOT_DIR := src/boot
ifeq ($(TARGET_N64),1)
  SRC_DIRS += asm lib src/extras/n64
else
# Specify target folders
  PLATFORM_DIR := platform

  SRC_DIRS += src/pc src/pc/gfx src/pc/audio src/pc/controller src/pc/fs src/pc/fs/packtypes
  ifeq ($(WINDOWS_BUILD),1)
    PLATFORM_DIR := $(PLATFORM_DIR)/win
  else ifeq ($(TARGET_N3DS),1)
    PLATFORM_DIR := $(PLATFORM_DIR)/3ds
  else ifeq ($(TARGET_SWITCH),1)
    PLATFORM_DIR := $(PLATFORM_DIR)/switch
  else ifeq ($(TARGET_ANDROID),1)
    PLATFORM_DIR := $(PLATFORM_DIR)/android
  endif
  SRC_DIRS += $(PLATFORM_DIR)
endif

ifeq ($(TARGET_PORT_CONSOLE),0)
  ifeq ($(DISCORDRPC),1)
    SRC_DIRS += src/pc/discord
  endif
endif

BIN_DIRS := bin bin/$(VERSION)

ifeq ($(LIBULTRA),BB)
  ULTRA_SRC_DIRS := $(shell find lib/ultra -type d)
else
  ULTRA_SRC_DIRS := $(shell find lib/ultra -type d -not -path "lib/ultra/bb/*")
endif
ULTRA_BIN_DIRS := lib/bin
LIBGCC_SRC_DIRS := lib/gcc

ifeq ($(GODDARD_MFACE),1)
  GODDARD_SRC_DIRS := src/goddard src/goddard/dynlists
endif

#==============================================================================#
# Optimization flags                                                           #
#==============================================================================#

ifeq ($(TARGET_N64),1)
  ifeq ($(COMPILER_TYPE),gcc)
    MIPSISET     := -mips3
    OPT_FLAGS    := -Ofast
  else ifeq ($(COMPILER_TYPE),clang)
    # clang doesn't support ABI 'o32' for 'mips3'
    MIPSISET     := -mips2
    OPT_FLAGS    := -Ofast
  endif
else
  ifeq ($(COMPILER_OPT),default)
    OPT_FLAGS := -O2
  else ifeq ($(COMPILER_OPT),debug)
    OPT_FLAGS := -g
  else ifeq ($(COMPILER_OPT),fast)
    OPT_FLAGS := -Ofast
  endif

  # Set BITS (32/64) to compile for
  OPT_FLAGS += $(BITS)
endif

ifeq ($(TARGET_WEB),1)
  OPT_FLAGS := -O2 -g4 --source-map-base http://localhost:8080/
endif

ifeq ($(TARGET_RPI),1)
  machine = $(shell sh -c 'uname -m 2>/dev/null || echo unknown')
# Raspberry Pi B+, Zero, etc
  ifneq (,$(findstring armv6l,$(machine)))
   OPT_FLAGS := -march=armv6zk+fp -mfpu=vfp -Ofast
  endif

# Raspberry Pi 2 and 3 in ARM 32bit mode
  ifneq (,$(findstring armv7l,$(machine)))
    model = $(shell sh -c 'cat /sys/firmware/devicetree/base/model 2>/dev/null || echo unknown')
    ifneq (,$(findstring 3,$(model)))
      OPT_FLAGS := -march=armv8-a+crc -mtune=cortex-a53 -mfpu=neon-fp-armv8 -O3
    else
      OPT_FLAGS := -march=armv7-a -mtune=cortex-a7 -mfpu=neon-vfpv4 -O3
    endif
  endif

# RPi3 or RPi4, in ARM64 (aarch64) mode. NEEDS TESTING 32BIT.
# DO NOT pass -mfpu stuff here, thats for 32bit ARM only and will fail for 64bit ARM.
  ifneq (,$(findstring aarch64,$(machine)))
    model = $(shell sh -c 'cat /sys/firmware/devicetree/base/model 2>/dev/null || echo unknown')
    ifneq (,$(findstring 3,$(model)))
      OPT_FLAGS := -march=armv8-a+crc -mtune=cortex-a53 -O3
    else ifneq (,$(findstring 4,$(model)))
      OPT_FLAGS := -march=armv8-a+crc+simd -mtune=cortex-a72 -O3
    endif
  endif
endif

# Whether to hide commands or not
VERBOSE ?= 0
ifeq ($(VERBOSE),0)
  V := @
endif

# Whether to colorize build messages
COLOR ?= 1

# File dependencies and variables for specific files
include Makefile.split

# Source code files
LEVEL_C_FILES := $(wildcard levels/*/leveldata.c) $(wildcard levels/*/script.c) $(wildcard levels/*/geo.c)
ifeq ($(RM2C),1)
  LEVEL_C_FILES += $(wildcard levels/*/custom.leveldata.c) $(wildcard levels/*/custom.script.c) $(wildcard levels/*/custom.geo.c)
endif
C_FILES       := $(foreach dir,$(SRC_DIRS),$(wildcard $(dir)/*.c)) $(LEVEL_C_FILES)
CXX_FILES     := $(foreach dir,$(SRC_DIRS),$(wildcard $(dir)/*.cpp))
S_FILES       := $(foreach dir,$(SRC_DIRS),$(wildcard $(dir)/*.s))
ifeq ($(TARGET_N64),1)
  C_FILES += $(foreach dir,$(BOOT_DIR),$(wildcard $(dir)/*.c))
  S_FILES += $(foreach dir,$(BOOT_DIR),$(wildcard $(dir)/*.s))

  ULTRA_C_FILES := $(foreach dir,$(ULTRA_SRC_DIRS),$(wildcard $(dir)/*.c))
  ULTRA_S_FILES := $(foreach dir,$(ULTRA_SRC_DIRS),$(wildcard $(dir)/*.s))
  LIBGCC_C_FILES := $(foreach dir,$(LIBGCC_SRC_DIRS),$(wildcard $(dir)/*.c))
endif
ifeq ($(GODDARD_MFACE),1)
  GODDARD_C_FILES := $(foreach dir,$(GODDARD_SRC_DIRS),$(wildcard $(dir)/*.c))
endif
ifeq ($(WINDOWS_BUILD),1)
  RC_FILES := $(foreach dir,$(SRC_DIRS),$(wildcard $(dir)/*.rc))
endif

GENERATED_C_FILES := $(BUILD_DIR)/assets/mario_anim_data.c $(BUILD_DIR)/assets/demo_data.c

ifneq ($(TARGET_N64),1)
GENERATED_C_FILES += $(addprefix $(BUILD_DIR)/bin/,$(addsuffix _skybox.c,$(notdir $(basename $(wildcard textures/skyboxes/*.png)))))

ULTRA_C_FILES := \
  audio/bnkf.c \
  gu/lookatref.c \
  gu/mtxutil.c \
  gu/normalize.c \
  gu/ortho.c \
  gu/perspective.c \
  gu/rotate.c \
  gu/scale.c \
  gu/translate.c \
  libc/ldiv.c

ULTRA_C_FILES := $(addprefix lib/ultra/,$(ULTRA_C_FILES))

C_FILES += $(addprefix src/boot/,memory.c)
endif

# "If we're not N64, use the above"

SOUND_BANK_FILES := $(wildcard sound/sound_banks/*.json)
SOUND_SEQUENCE_DIRS := sound/sequences sound/sequences/$(VERSION)
# all .m64 files in SOUND_SEQUENCE_DIRS, plus all .m64 files that are generated from .s files in SOUND_SEQUENCE_DIRS
SOUND_SEQUENCE_FILES := \
  $(foreach dir,$(SOUND_SEQUENCE_DIRS),\
    $(wildcard $(dir)/*.m64) \
    $(foreach file,$(wildcard $(dir)/*.s),$(BUILD_DIR)/$(file:.s=.m64)) \
  )

SOUND_SAMPLE_DIRS := $(wildcard sound/samples/*)
SOUND_SAMPLE_AIFFS := $(foreach dir,$(SOUND_SAMPLE_DIRS),$(wildcard $(dir)/*.aiff))
SOUND_SAMPLE_TABLES := $(foreach file,$(SOUND_SAMPLE_AIFFS),$(BUILD_DIR)/$(file:.aiff=.table))
SOUND_SAMPLE_AIFCS := $(foreach file,$(SOUND_SAMPLE_AIFFS),$(BUILD_DIR)/$(file:.aiff=.aifc))

# Object files
O_FILES := $(foreach file,$(C_FILES),$(BUILD_DIR)/$(file:.c=.o)) \
           $(foreach file,$(CXX_FILES),$(BUILD_DIR)/$(file:.cpp=.o)) \
           $(foreach file,$(S_FILES),$(BUILD_DIR)/$(file:.s=.o)) \
           $(foreach file,$(GENERATED_C_FILES),$(file:.c=.o))

ifeq ($(WINDOWS_BUILD),1)
  O_FILES += $(foreach file,$(RC_FILES),$(BUILD_DIR)/$(file:.rc=.o))
endif

ULTRA_O_FILES := $(foreach file,$(ULTRA_S_FILES),$(BUILD_DIR)/$(file:.s=.o)) \
                 $(foreach file,$(ULTRA_C_FILES),$(BUILD_DIR)/$(file:.c=.o))

ifeq ($(GODDARD_MFACE),1)
  GODDARD_O_FILES := $(foreach file,$(GODDARD_C_FILES),$(BUILD_DIR)/$(file:.c=.o))
endif

ifeq ($(TARGET_N64),1)
  LIBGCC_O_FILES := $(foreach file,$(LIBGCC_C_FILES),$(BUILD_DIR)/$(file:.c=.o))
endif

RPC_LIBS :=
ifeq ($(TARGET_PORT_CONSOLE),0)
  ifeq ($(DISCORDRPC),1)
    ifeq ($(WINDOWS_BUILD),1)
      RPC_LIBS := lib/discord/libdiscord-rpc.dll
    else ifeq ($(OSX_BUILD),1)
      # needs testing
      RPC_LIBS := lib/discord/libdiscord-rpc.dylib
    else
      RPC_LIBS := lib/discord/libdiscord-rpc.so
    endif
  endif
endif

# Automatic dependency files
DEP_FILES := $(O_FILES:.o=.d) $(ULTRA_O_FILES:.o=.d) $(GODDARD_O_FILES:.o=.d) $(BUILD_DIR)/$(LD_SCRIPT).d
ifeq ($(TARGET_N64),1)
  DEP_FILES += $(LIBGCC_O_FILES:.o=.d)
endif

#==============================================================================#
# Compiler Options                                                             #
#==============================================================================#

INCLUDE_DIRS := include $(BUILD_DIR) $(BUILD_DIR)/include src .
ifeq ($(TARGET_N64),1)
  INCLUDE_DIRS += include/gcc
endif
ifeq ($(TARGET_ANDROID),1)
  INCLUDE_DIRS += $(PLATFORM_DIR)/SDL/include
endif

ifeq ($(TARGET_SWITCH),1)
  ifeq ($(strip $(DEVKITPRO)),)
    $(error "Please set DEVKITPRO in your environment. export DEVKITPRO=<path to>/devkitpro")
  endif
  export PATH := $(DEVKITPRO)/devkitA64/bin:$(PATH)
  include $(DEVKITPRO)/devkitA64/base_tools
  NXPATH := $(DEVKITPRO)/portlibs/switch/bin
  PORTLIBS ?= $(DEVKITPRO)/portlibs/switch
  LIBNX ?= $(DEVKITPRO)/libnx
  CROSS ?= aarch64-none-elf-
  SDLCROSS := $(NXPATH)/
  CC := $(CROSS)gcc
  CXX := $(CROSS)g++
  STRIP := $(CROSS)strip
  NXARCH := -march=armv8-a+crc+crypto -mtune=cortex-a57 -mtp=soft -fPIE
  INCLUDE_DIRS += $(LIBNX)/include $(PORTLIBS)/include

  NX_APP_TITLE := Super Mario 64
  NX_APP_AUTHOR := Nintendo - Port by Vatuu, fgsfdsfgs and KiritoDev
  NX_APP_VERSION := ver_$(VERSION)
  NX_APP_ICON := $(PLATFORM_DIR)/logo.jpg
  NACP_FILE := $(BUILD_DIR)/$(PLATFORM_DIR)/sm64.nacp
endif

C_DEFINES := $(foreach d,$(DEFINES),-D$(d))
DEF_INC_CFLAGS := $(foreach i,$(INCLUDE_DIRS),-I $(i)) $(C_DEFINES)

# Set C Preprocessor flags
ifeq ($(COMPILER_TYPE),gcc)
  CPPFLAGS := -P -Wno-trigraphs
else ifeq ($(COMPILER_TYPE),clang)
  CPPFLAGS := -E -P -x c -Wno-trigraphs
endif

CPPFLAGS += $(DEF_INC_CFLAGS) $(CUSTOM_C_DEFINES)

# 3DS Minimap flags
ifeq ($(TARGET_N3DS),1)
MINIMAP := $(PLATFORM_DIR)/minimap

MINIMAP_C := $(wildcard $(MINIMAP)/*.c)
MINIMAP_O := $(foreach file,$(MINIMAP_C),$(BUILD_DIR)/$(file:.c=.o))

MINIMAP_TEXTURES := $(MINIMAP)/textures
MINIMAP_PNG := $(wildcard $(MINIMAP_TEXTURES)/*.png)
MINIMAP_T3S := $(foreach file,$(MINIMAP_PNG),$(BUILD_DIR)/$(file:.png=.t3s))
MINIMAP_T3X := $(foreach file,$(MINIMAP_T3S),$(file:.t3s=.t3x))
MINIMAP_T3X_O := $(foreach file,$(MINIMAP_T3X),$(file:.t3x=.t3x.o))
MINIMAP_T3X_HEADERS := $(foreach file,$(MINIMAP_PNG),$(BUILD_DIR)/$(file:.png=_t3x.h))
endif

ifeq ($(TARGET_N64),1)
# detect prefix for MIPS toolchain
ifneq ($(call find-command,mips64-elf-ld),)
  CROSS := mips64-elf-
# else ifneq ($(call find-command,mips-n64-ld),)
#   CROSS := mips-n64-
else ifneq ($(call find-command,mips64-ld),)
  CROSS := mips64-
else ifneq ($(call find-command,mips-linux-gnu-ld),)
  CROSS := mips-linux-gnu-
else ifneq ($(call find-command,mips64-linux-gnu-ld),)
  CROSS := mips64-linux-gnu-
else ifneq ($(call find-command,mips-ld),)
  CROSS := mips-
else
  $(error Unable to detect a suitable MIPS toolchain installed)
endif

# change the compiler to gcc, to use the default, install the gcc-mips-linux-gnu package
ifeq ($(COMPILER_TYPE),gcc)
  CC      := $(CROSS)gcc
else ifeq ($(COMPILER_TYPE),clang)
  CC      := clang
endif
CPP       := cpp
# use GNU binutils for assembler, linker, archiver, and object tools
AS        := $(CROSS)as
LD        := $(CROSS)ld
AR        := $(CROSS)ar
OBJDUMP   := $(CROSS)objdump
OBJCOPY   := $(CROSS)objcopy

# Check code syntax with host compiler
CFLAGS := -G 0 -nostdinc $(MIPSISET) $(DEF_INC_CFLAGS)

ifeq ($(COMPILER_TYPE),gcc)
  CFLAGS += -mno-shared -march=vr4300 -mfix4300 -mabi=32 -mhard-float -mdivide-breaks -fno-stack-protector -fno-common -fno-zero-initialized-in-bss -fno-PIC -mno-abicalls -fno-strict-aliasing -fno-inline-functions -ffreestanding -fwrapv -Wall -Wextra
  CFLAGS += -Wno-missing-braces
else ifeq ($(COMPILER_TYPE),clang)
  CFLAGS += -mfpxx -target mips -mabi=32 -mhard-float -fomit-frame-pointer -fno-stack-protector -fno-common -I include -I src/ -I $(BUILD_DIR)/include -fno-PIC -mno-abicalls -fno-strict-aliasing -fno-inline-functions -ffreestanding -fwrapv -Wall -Wextra
  CFLAGS += -Wno-missing-braces
else
  CFLAGS += -non_shared -Wab,-r4300_mul -Xcpluscomm -Xfullwarn -signed -32
endif

ASMFLAGS = -G 0 $(DEF_INC_CFLAGS) -w -nostdinc -c -march=vr4300 -mfix4300 -mno-abicalls -DMIPSEB -D_LANGUAGE_ASSEMBLY -D_MIPS_SIM=1 -D_MIPS_SZLONG=32

RSPDEFINES := $(VER_DEFINES) $(GRU_DEFINES)
RSPASMFLAGS := $(foreach d,$(RSPDEFINES),-definelabel $(subst =, ,$(d)))

OBJCOPYFLAGS := --pad-to=0x800000 --gap-fill=0xFF
SYMBOL_LINKING_FLAGS := --no-check-sections $(addprefix -R ,$(SEG_FILES))
LDFLAGS := -T $(BUILD_DIR)/$(LD_SCRIPT) -Map $(BUILD_DIR)/sm64.$(VERSION).map $(SYMBOL_LINKING_FLAGS)

CFLAGS += $(CUSTOM_C_DEFINES)

else # TARGET_N64

ifeq ($(TARGET_WII_U),1)

LD := $(CXX)
CPP := powerpc-eabi-cpp
OBJDUMP := powerpc-eabi-objdump
SDLCONFIG :=

else ifeq ($(TARGET_N3DS),1)
  CPP := $(DEVKITARM)/bin/arm-none-eabi-cpp
  OBJDUMP := $(DEVKITARM)/bin/arm-none-eabi-objdump
  OBJCOPY := $(DEVKITARM)/bin/arm-none-eabi-objcopy
  AS := $(DEVKITARM)/bin/arm-none-eabi-as
  CC := $(DEVKITARM)/bin/arm-none-eabi-gcc
  CXX := $(DEVKITARM)/bin/arm-none-eabi-g++
  LD := $(CXX)
  SDLCONFIG :=

  SMDH_TITLE ?= Super Mario 64
  SMDH_DESCRIPTION ?= Super Mario 64 3DS Port
  SMDH_AUTHOR ?= Nintendo - port by Fnouwt (Gericom) and mkst
  SMDH_ICON := $(PLATFORM_DIR)/icon.smdh
else

# for some reason sdl-config in dka64 is not prefixed, while pkg-config is
SDLCROSS ?= $(CROSS)

AS := $(CROSS)as

ifeq ($(OSX_BUILD),1)
  AS := i686-w64-mingw32-as
endif

ifneq ($(TARGET_WEB),1) # As in, not-web PC port
  CC ?= $(CROSS)gcc
  CXX ?= $(CROSS)g++
else
  CC := emcc
  CXX := emcc
endif

LD := $(CXX)

ifeq ($(DISCORDRPC),1)
  LD := $(CXX)
else ifeq ($(WINDOWS_BUILD),1)
  ifeq ($(CROSS),i686-w64-mingw32.static-) # fixes compilation in MXE on Linux and WSL
    LD := $(CC)
  else ifeq ($(CROSS),x86_64-w64-mingw32.static-)
    LD := $(CC)
  else
    LD := $(CXX)
  endif
endif

ifeq ($(WINDOWS_BUILD),1) # fixes compilation in MXE on Linux and WSL
  CPP := cpp
  OBJCOPY := objcopy
  OBJDUMP := $(CROSS)objdump
else ifeq ($(OSX_BUILD),1)
  OBJCOPY := i686-w64-mingw32-objcopy
  OBJDUMP := i686-w64-mingw32-objdump
else ifeq ($(TARGET_ANDROID),1) # Termux has clang
  ifeq ($(COMPILER_TYPE),clang)
    CPP      := clang
  else
    CPP      := cpp
  endif
  OBJCOPY := $(CROSS)objcopy
  OBJDUMP := $(CROSS)objdump
else # Linux & other builds
  CPP := $(CROSS)cpp
  OBJCOPY := $(CROSS)objcopy
  OBJDUMP := $(CROSS)objdump
endif

SDLCONFIG := $(SDLCROSS)sdl2-config

WINDRES := $(CROSS)windres

endif

# configure backend flags

BACKEND_CFLAGS := -DRAPI_$(RENDER_API)=1 -DWAPI_$(WINDOW_API)=1 -DAAPI_$(AUDIO_API)=1
# can have multiple controller APIs
BACKEND_CFLAGS += $(foreach capi,$(CONTROLLER_API),-DCAPI_$(capi)=1)
BACKEND_LDFLAGS :=

SDL1_USED := 0
SDL2_USED := 0

# for now, it's either SDL+GL, DXGI+DirectX, GX2 or C3D so choose based on WAPI
ifeq ($(WINDOW_API),DXGI)
  DXBITS := `cat $(ENDIAN_BITWIDTH) | tr ' ' '\n' | tail -1`
  ifeq ($(RENDER_API),D3D12)
    BACKEND_CFLAGS += -Iinclude/dxsdk
  endif
  BACKEND_LDFLAGS += -ld3dcompiler -ldxgi -ldxguid
  BACKEND_LDFLAGS += -lsetupapi -ldinput8 -luser32 -lgdi32 -limm32 -lole32 -loleaut32 -lshell32 -lwinmm -lversion -luuid -static
else ifeq ($(findstring SDL,$(WINDOW_API)),SDL)
  ifeq ($(WINDOWS_BUILD),1)
    BACKEND_LDFLAGS += -lglew32 -lglu32 -lopengl32
  else ifeq ($(TARGET_ANDROID),1)
    BACKEND_LDFLAGS += -lGLESv2
  else ifeq ($(TARGET_RPI),1)
    BACKEND_LDFLAGS += -lGLESv2
  else ifeq ($(TARGET_SWITCH),1)
    BACKEND_LDFLAGS += -lGLESv2
  else ifeq ($(OSX_BUILD),1)
    BACKEND_LDFLAGS += -framework OpenGL $(shell pkg-config --libs glew)
  else
    BACKEND_LDFLAGS += -lGL
  endif
else ifeq ($(WINDOW_API),GX2)
  BACKEND_LDFLAGS += -lSDL2 -lwut
else ifeq ($(WINDOW_API),C3D)
  BACKEND_LDFLAGS +=
endif

ifneq (,$(findstring SDL2,$(AUDIO_API)$(WINDOW_API)$(CONTROLLER_API)))
  SDL2_USED := 1
endif

ifneq (,$(findstring SDL1,$(AUDIO_API)$(WINDOW_API)$(CONTROLLER_API)))
  SDL1_USED := 1
endif

ifeq ($(SDL1_USED)$(SDL2_USED),11)
  $(error Cannot link both SDL1 and SDL2 at the same time)
endif

# SDL can be used by different systems, so we consolidate all of that shit into this

ifeq ($(SDL2_USED),1)
  SDLCONFIG := $(SDLCROSS)sdl2-config
  BACKEND_CFLAGS += -DHAVE_SDL2=1
else ifeq ($(SDL1_USED),1)
  SDLCONFIG := $(SDLCROSS)sdl-config
  BACKEND_CFLAGS += -DHAVE_SDL1=1
endif

ifeq ($(TARGET_WII_U),0)

ifneq ($(SDL1_USED)$(SDL2_USED),00)
  ifeq ($(TARGET_ANDROID),1)
    BACKEND_LDFLAGS += -lhidapi -lSDL2
  else ifeq ($(OSX_BUILD),1)
    # on OSX at least the homebrew version of sdl-config gives include path as `.../include/SDL2` instead of `.../include`
    OSX_PREFIX := $(shell $(SDLCONFIG) --prefix)
    BACKEND_CFLAGS += -I$(OSX_PREFIX)/include $(shell $(SDLCONFIG) --cflags)
    BACKEND_LDFLAGS += $(shell $(SDLCONFIG) --libs)
  else
    BACKEND_CFLAGS += $(shell $(SDLCONFIG) --cflags)
    ifeq ($(WINDOWS_BUILD),1)
      BACKEND_LDFLAGS += $(shell $(SDLCONFIG) --static-libs) -lsetupapi -luser32 -limm32 -lole32 -loleaut32 -lshell32 -lwinmm -lversion
    else
      BACKEND_LDFLAGS += $(shell $(SDLCONFIG) --libs)
    endif
  endif
endif

endif

ifeq ($(WINDOWS_BUILD),1)
  CFLAGS := $(BACKEND_CFLAGS) $(DEF_INC_CFLAGS) -fno-strict-aliasing -fwrapv
  ifeq ($(TARGET_BITS), 32)
    BACKEND_LDFLAGS += -ldbghelp
  endif
else ifeq ($(TARGET_WEB),1)
  CFLAGS := $(BACKEND_CFLAGS) $(DEF_INC_CFLAGS) -fno-strict-aliasing -fwrapv -s USE_SDL=2
# Linux / Other builds below
else
  CFLAGS := $(PLATFORM_CFLAGS) $(BACKEND_CFLAGS) $(DEF_INC_CFLAGS) -fno-strict-aliasing -fwrapv
endif

ifeq ($(TARGET_WII_U),1)
  CFLAGS += -ffunction-sections $(MACHDEP) -ffast-math -D__WIIU__ -D__WUT__ $(INCLUDE)
endif

ifeq ($(TARGET_N3DS),1)
  CTRULIB  :=  $(DEVKITPRO)/libctru
  LIBDIRS  := $(CTRULIB)
  export LIBPATHS  :=  $(foreach dir,$(LIBDIRS),-L$(dir)/lib)
  CFLAGS += -mtp=soft -DosGetTime=n64_osGetTime -D__3DS__ -march=armv6k -mtune=mpcore -mfloat-abi=hard -mword-relocations -fomit-frame-pointer -ffast-math $(foreach dir,$(LIBDIRS),-I$(dir)/include)

  ifeq ($(DISABLE_N3DS_AUDIO),1)
    CFLAGS += -DDISABLE_N3DS_AUDIO
  endif
  ifeq ($(DISABLE_N3DS_FRAMESKIP),1)
    CFLAGS += -DDISABLE_N3DS_FRAMESKIP
  endif
endif

ifeq ($(TARGET_SWITCH),1)
  CFLAGS := $(NXARCH) $(BACKEND_CFLAGS) $(DEF_INC_CFLAGS) -fno-strict-aliasing -ftls-model=local-exec -fPIC -fwrapv -D__SWITCH__=1
endif

CFLAGS += $(CUSTOM_C_DEFINES)

# Load external textures
ifeq ($(EXTERNAL_DATA),1)
  CFLAGS += -DFS_BASEDIR="\"$(BASEDIR)\""
  # tell skyconv to write names instead of actual texture data and save the split tiles so we can use them later
  SKYTILE_DIR := $(BUILD_DIR)/textures/skybox_tiles
  SKYCONV_ARGS := --store-names --write-tiles "$(SKYTILE_DIR)"
endif

ASMFLAGS = $(DEF_INC_CFLAGS) -D_LANGUAGE_ASSEMBLY

ifeq ($(TARGET_WEB),1)
LDFLAGS := -lm -lGL -lSDL2 -no-pie -s TOTAL_MEMORY=64MB -g4 --source-map-base http://localhost:8080/ -s "EXTRA_EXPORTED_RUNTIME_METHODS=['callMain']"

else ifeq ($(TARGET_WII_U),1)
LDFLAGS := -lm -no-pie $(BACKEND_LDFLAGS) $(MACHDEP) $(RPXSPECS) $(LIBPATHS)

else ifeq ($(TARGET_N3DS),1)
LDFLAGS := $(LIBPATHS) -lcitro3d -lctru -lm -specs=3dsx.specs -g -marm -mthumb-interwork -march=armv6k -mtune=mpcore -mfloat-abi=hard -mtp=soft # -Wl,-Map,$(notdir $*.map)

else ifeq ($(TARGET_SWITCH),1)
  LDFLAGS := -specs=$(LIBNX)/switch.specs $(NXARCH) $(BACKEND_LDFLAGS) -lstdc++ -lm

else ifeq ($(WINDOWS_BUILD),1)
  LDFLAGS := $(BITS) -march=$(TARGET_ARCH) -Llib -lpthread $(BACKEND_LDFLAGS) -static
  ifeq ($(CROSS),)
    LDFLAGS += -no-pie
  endif
  ifeq ($(COMPILER_OPT),debug)
    LDFLAGS += -mconsole
  endif

else ifeq ($(TARGET_RPI),1)
  LDFLAGS := -lm $(BACKEND_LDFLAGS) -no-pie

else ifeq ($(TARGET_ANDROID),1)
  ifneq ($(shell uname -m | grep "i.86"),)
    ARCH_APK := x86
  else ifeq ($(shell uname -m),x86_64)
    ARCH_APK := x86_64
  else ifeq ($(shell getconf LONG_BIT),64)
    ARCH_APK := arm64-v8a
  else
    ARCH_APK := armeabi-v7a
  endif
  CFLAGS  += -fPIC
  LDFLAGS := -L ./$(PLATFORM_DIR)/android/lib/$(ARCH_APK)/ -lm $(BACKEND_LDFLAGS) -shared

else ifeq ($(OSX_BUILD),1)
  LDFLAGS := -lm $(PLATFORM_LDFLAGS) $(BACKEND_LDFLAGS) -lpthread

else ifeq ($(HOST_OS),Haiku)
  LDFLAGS := $(BACKEND_LDFLAGS) -no-pie

else
  LDFLAGS := $(BITS) -march=$(TARGET_ARCH) -lm $(BACKEND_LDFLAGS) -lpthread -ldl
  ifeq ($(NO_PIE), 1)
    LDFLAGS += -no-pie
  endif
  ifeq ($(DISCORDRPC),1)
    LDFLAGS += -Wl,-rpath .
  endif

endif # End of LDFLAGS

endif

#==============================================================================#
# Miscellaneous Tools                                                          #
#==============================================================================#

WINEXT :=
ifeq ($(HOST_OS),Windows)
WINEXT := .exe
endif

# Executable tools
<<<<<<< HEAD
MIO0TOOL              := $(TOOLS_DIR)/mio0$(EXT_PREFIX)
N64CKSUM              := $(TOOLS_DIR)/n64cksum$(EXT_PREFIX)
N64GRAPHICS           := $(TOOLS_DIR)/n64graphics$(EXT_PREFIX)
N64GRAPHICS_CI        := $(TOOLS_DIR)/n64graphics_ci$(EXT_PREFIX)
AIFF_EXTRACT_CODEBOOK := $(TOOLS_DIR)/aiff_extract_codebook$(EXT_PREFIX)
VADPCM_ENC            := $(TOOLS_DIR)/vadpcm_enc$(EXT_PREFIX)
EXTRACT_DATA_FOR_MIO  := $(TOOLS_DIR)/extract_data_for_mio$(EXT_PREFIX)
SKYCONV               := $(TOOLS_DIR)/skyconv$(EXT_PREFIX)
=======
MIO0TOOL              := $(TOOLS_DIR)/sm64tools/mio0$(WINEXT)
N64CKSUM              := $(TOOLS_DIR)/sm64tools/n64cksum$(WINEXT)
N64GRAPHICS           := $(TOOLS_DIR)/sm64tools/n64graphics$(WINEXT)
N64GRAPHICS_CI        := $(TOOLS_DIR)/sm64tools/n64graphics_ci$(WINEXT)
TEXTCONV              := $(TOOLS_DIR)/textconv$(WINEXT)
TABLEDESIGN           := $(TOOLS_DIR)/tabledesign$(WINEXT)
VADPCM_ENC            := $(TOOLS_DIR)/vadpcm_enc$(WINEXT)
EXTRACT_DATA_FOR_MIO  := $(TOOLS_DIR)/extract_data_for_mio$(WINEXT)
SKYCONV               := $(TOOLS_DIR)/skyconv$(WINEXT)
>>>>>>> 72126198
ifneq (,$(call find-command,armips))
  RSPASM = armips
else
  RSPASM := $(TOOLS_DIR)/armips$(WINEXT)
endif

# Python tools
ZEROTERM          := $(PYTHON) $(TOOLS_DIR)/zeroterm.py
GET_GODDARD_SIZE  := $(PYTHON) $(TOOLS_DIR)/getGoddardSize.py
BINPNG            := $(TOOLS_DIR)/BinPNG.py

ENDIAN_BITWIDTH   := $(BUILD_DIR)/endian-and-bitwidth

EMULATOR = mupen64plus
EMU_FLAGS =
LOADER = loader64
LOADER_FLAGS = -vwf
SHA1SUM = sha1sum
PRINT = printf

ifeq ($(COLOR),1)
NO_COL  := \033[0m
RED     := \033[0;31m
GREEN   := \033[0;32m
BLUE    := \033[0;34m
YELLOW  := \033[0;33m
BLINK   := \033[32;5m
endif

EXTRACT_DATA_FOR_MIO := $(OBJCOPY) -O binary --only-section=.data --only-section=.rodata

# Common build print status function
define print
  @$(PRINT) "$(GREEN)$(1) $(YELLOW)$(2)$(GREEN) -> $(BLUE)$(3)$(NO_COL)\n"
endef

#==============================================================================#
# Main Targets                                                                 #
#==============================================================================#

ifeq ($(TARGET_N64),1)
ALL_FILE := $(ROM)
else ifeq ($(TARGET_ANDROID),1)
ALL_FILE := $(APK_SIGNED)
else
ALL_FILE := $(EXE)
endif

all: $(ALL_FILE)
	@$(SHA1SUM) $(ALL_FILE)
	@$(PRINT) "${BLINK}Build succeeded.\n$(NO_COL)"
	@$(PRINT) "==== Build Details ====$(NO_COL)\n"
	@$(PRINT) "${GREEN}File:           $(BLUE)$(ALL_FILE)$(NO_COL)\n"
	@$(PRINT) "${GREEN}Version:        $(BLUE)$(VERSION)$(NO_COL)\n"
ifeq ($(TARGET_N64),1)
	@$(PRINT) "${GREEN}Microcode:      $(BLUE)$(GRUCODE)$(NO_COL)\n"
endif
	@$(PRINT) "${GREEN}Target:         $(BLUE)$(TARGET_NAME)$(NO_COL)\n"

ifeq ($(TARGET_ANDROID),1)
  EXE_DEPEND := $(APK_SIGNED)
else
  EXE_DEPEND := $(EXE)
endif

ifeq ($(TARGET_N3DS),1)
cia: $(CIA)
endif

# thank you apple very cool
ifeq ($(HOST_OS),Darwin)
  CP := gcp
else
  CP := cp
endif

ifeq ($(EXTERNAL_DATA),1)

BASEPACK_PATH := $(BUILD_DIR)/$(BASEDIR)/$(BASEPACK)
BASEPACK_LST := $(BUILD_DIR)/basepack.lst

# depend on resources as well
all: $(BASEPACK_PATH)

# phony target for building resources
res: $(BASEPACK_PATH)

# prepares the basepack.lst
$(BASEPACK_LST): $(EXE_DEPEND)
	@mkdir -p $(BUILD_DIR)/$(BASEDIR)
	@echo "$(BUILD_DIR)/sound/bank_sets sound/bank_sets" > $(BASEPACK_LST)
	@echo "$(BUILD_DIR)/sound/sequences.bin sound/sequences.bin" >> $(BASEPACK_LST)
	@echo "$(BUILD_DIR)/sound/sound_data.ctl sound/sound_data.ctl" >> $(BASEPACK_LST)
	@echo "$(BUILD_DIR)/sound/sound_data.tbl sound/sound_data.tbl" >> $(BASEPACK_LST)
  ifeq ($(VERSION),sh)
	@echo "$(BUILD_DIR)/sound/sequences_header sound/sequences_header" >> $(BASEPACK_LST)
	@echo "$(BUILD_DIR)/sound/ctl_header sound/ctl_header" >> $(BASEPACK_LST)
	@echo "$(BUILD_DIR)/sound/tbl_header sound/tbl_header" >> $(BASEPACK_LST)
  endif
	@$(foreach f, $(wildcard $(SKYTILE_DIR)/*), echo $(f) gfx/$(f:$(BUILD_DIR)/%=%) >> $(BASEPACK_LST);)
	@find actors -name \*.png -exec echo "{} gfx/{}" >> $(BASEPACK_LST) \;
	@find levels -name \*.png -exec echo "{} gfx/{}" >> $(BASEPACK_LST) \;
	@find textures -name \*.png -exec echo "{} gfx/{}" >> $(BASEPACK_LST) \;
  ifeq ($(PORT_MOP_OBJS),1)
	@find src/extras/mop/actors -name \*.png -exec echo "{} gfx/{}" >> $(BASEPACK_LST) \;
  endif

# prepares the resource ZIP with base data
$(BASEPACK_PATH): $(BASEPACK_LST)
	@$(PYTHON) $(TOOLS_DIR)/mkzip.py $(BASEPACK_LST) $(BASEPACK_PATH)

endif

clean:
	$(RM) -r $(BUILD_DIR_BASE)

distclean: clean
	$(PYTHON) ./extract_assets.py --clean
	$(MAKE) -C $(TOOLS_DIR) clean

test: $(ROM)
	$(EMULATOR) $(EMU_FLAGS) $<

load: $(ROM)
	$(LOADER) $(LOADER_FLAGS) $<

$(BUILD_DIR)/$(RPC_LIBS):
	@$(CP) -f $(RPC_LIBS) $(BUILD_DIR)

# Extra object file dependencies
ifeq ($(TARGET_N64),1)
  $(BUILD_DIR)/asm/boot.o: $(IPL3_RAW_FILES)
  $(BUILD_DIR)/src/boot/crash_screen.o: $(CRASH_TEXTURE_C_FILES)
  $(CRASH_TEXTURE_C_FILES): TEXTURE_ENCODING := u32

  RSP_DIR := $(BUILD_DIR)/rsp
  $(BUILD_DIR)/lib/rsp.o: $(RSP_DIR)/rspboot.bin $(RSP_DIR)/fast3d.bin $(RSP_DIR)/audio.bin
else
  $(BUILD_DIR)/src/pc/crash_screen_pc.o: $(CRASH_TEXTURE_PC_C_FILES)
endif

SOUND_FILES := $(SOUND_BIN_DIR)/sound_data.ctl $(SOUND_BIN_DIR)/sound_data.tbl $(SOUND_BIN_DIR)/sequences.bin $(SOUND_BIN_DIR)/bank_sets
SOUND_FILES_SH :=
ifeq ($(VERSION),sh)
  ifeq ($(EXTERNAL_DATA),1)
    SOUND_FILES_SH := $(SOUND_BIN_DIR)/sequences_header $(SOUND_BIN_DIR)/ctl_header $(SOUND_BIN_DIR)/tbl_header
    SOUND_FILES += $(SOUND_FILES_SH)
  else
    SOUND_FILES_SH := $(SOUND_BIN_DIR)/bank_sets.inc.c $(SOUND_BIN_DIR)/sequences_header.inc.c $(SOUND_BIN_DIR)/ctl_header.inc.c $(SOUND_BIN_DIR)/tbl_header.inc.c
    $(BUILD_DIR)/src/audio/load_sh.o: $(SOUND_FILES_SH)
  endif
endif

$(SOUND_BIN_DIR)/sound_data.o: $(SOUND_FILES)
$(BUILD_DIR)/levels/scripts.o: $(BUILD_DIR)/include/level_headers.h

<<<<<<< HEAD
# File specific opt flags for N64
# TODO: I need help with this, they don't get set even though they were copy-pasted from HackerSM64
# If someone with more Makefile knowledge can fix it, i would really appreciate it
# To test if these work or not, set VERBOSE=1 and look at the OPT_FLAGS of these files

=======
ifeq ($(VERSION),eu)
  TEXT_DIRS := text/de text/us text/fr

  # EU encoded text inserted into individual segment 0x19 files,
  # and course data also duplicated in leveldata.c
  $(BUILD_DIR)/bin/eu/translation_en.o: $(BUILD_DIR)/text/us/define_text.inc.c
  $(BUILD_DIR)/bin/eu/translation_de.o: $(BUILD_DIR)/text/de/define_text.inc.c
  $(BUILD_DIR)/bin/eu/translation_fr.o: $(BUILD_DIR)/text/fr/define_text.inc.c
  $(BUILD_DIR)/levels/menu/leveldata.o: $(BUILD_DIR)/text/us/define_courses.inc.c
  $(BUILD_DIR)/levels/menu/leveldata.o: $(BUILD_DIR)/text/de/define_courses.inc.c
  $(BUILD_DIR)/levels/menu/leveldata.o: $(BUILD_DIR)/text/fr/define_courses.inc.c
else
  ifeq ($(VERSION),sh)
    TEXT_DIRS := text/jp
    $(BUILD_DIR)/bin/segment2.o: $(BUILD_DIR)/text/jp/define_text.inc.c
  else
    TEXT_DIRS := text/$(VERSION)
    # non-EU encoded text inserted into segment 0x02
    $(BUILD_DIR)/bin/segment2.o: $(BUILD_DIR)/text/$(VERSION)/define_text.inc.c
  endif
endif

# N64 specific optimization files
>>>>>>> 72126198
ifeq ($(TARGET_N64),1)
  $(BUILD_DIR)/actors/%.o: OPT_FLAGS := -Ofast -mlong-calls
  $(BUILD_DIR)/levels/%.o: OPT_FLAGS := -Ofast -mlong-calls
  $(BUILD_DIR)/src/audio/heap.o: OPT_FLAGS := -Os -fno-jump-tables
  $(BUILD_DIR)/src/audio/synthesis.o: OPT_FLAGS := -Os -fno-jump-tables
  $(BUILD_DIR)/lib/ultra/%.o: OPT_FLAGS := -O2
  $(BUILD_DIR)/lib/gcc/%.o: OPT_FLAGS := -O2

  ifeq ($(COMPILER_TYPE),gcc)
    $(BUILD_DIR)/src/engine/surface_collision.o: OPT_FLAGS += --param case-values-threshold=20 --param max-completely-peeled-insns=100 --param max-unrolled-insns=100 -finline-limit=0 -fno-inline -freorder-blocks-algorithm=simple -falign-functions=32
    # Setting any sort of -finline-limit has shown to worsen performance with math_util.c,
    # lower values were the worst, the higher you go - the closer performance gets to not setting it at all
    $(BUILD_DIR)/src/engine/math_util.o: OPT_FLAGS +=-fno-unroll-loops -fno-peel-loops --param case-values-threshold=20 -falign-functions=32
    $(BUILD_DIR)/src/game/rendering_graph_node.o: OPT_FLAGS += --param case-values-threshold=20 --param max-completely-peeled-insns=100 --param max-unrolled-insns=100 -finline-limit=0 -freorder-blocks-algorithm=simple -falign-functions=32
  endif
endif

<<<<<<< HEAD
ALL_DIRS := $(BUILD_DIR) $(addprefix $(BUILD_DIR)/,$(SRC_DIRS) $(GODDARD_SRC_DIRS) $(ULTRA_SRC_DIRS) $(ULTRA_BIN_DIRS) $(BIN_DIRS) $(TEXTURE_DIRS) $(SOUND_SAMPLE_DIRS) $(addprefix levels/,$(LEVEL_DIRS)) include) $(MIO0_DIR) $(addprefix $(MIO0_DIR)/,$(VERSION)) $(SOUND_BIN_DIR) $(SOUND_BIN_DIR)/sequences/$(VERSION)
=======
ALL_DIRS := $(BUILD_DIR) $(addprefix $(BUILD_DIR)/,$(SRC_DIRS) $(BOOT_DIR) $(GODDARD_SRC_DIRS) $(ULTRA_SRC_DIRS) $(ULTRA_BIN_DIRS) $(BIN_DIRS) $(TEXTURE_DIRS) $(TEXT_DIRS) $(SOUND_SAMPLE_DIRS) $(addprefix levels/,$(LEVEL_DIRS)) include) $(MIO0_DIR) $(addprefix $(MIO0_DIR)/,$(VERSION)) $(SOUND_BIN_DIR) $(SOUND_BIN_DIR)/sequences/$(VERSION)
>>>>>>> 72126198

ifeq ($(TARGET_N64),1)
  ALL_DIRS += $(RSP_DIR) $(BUILD_DIR)/$(LIBGCC_SRC_DIRS)
endif

ifeq ($(EXTERNAL_DATA),1)
  ALL_DIRS += $(SKYTILE_DIR)
endif

ifeq ($(TARGET_N3DS),1)
  # create build dir for .t3x etc
  ALL_DIRS += $(BUILD_DIR)/$(MINIMAP_TEXTURES) $(BUILD_DIR)/$(PLATFORM_DIR)
endif

# Make sure build directory exists before compiling anything
DUMMY != mkdir -p $(ALL_DIRS)

<<<<<<< HEAD
=======
$(BUILD_DIR)/include/text_strings.h: $(BUILD_DIR)/include/text_menu_strings.h

ifeq ($(EXT_OPTIONS_MENU),1)
  $(BUILD_DIR)/include/text_strings.h: $(BUILD_DIR)/include/text_options_strings.h
endif

ifeq ($(CHEATS_ACTIONS),1)
  $(BUILD_DIR)/include/text_strings.h: $(BUILD_DIR)/include/text_cheats_strings.h
endif

ifeq ($(EXT_DEBUG_MENU),1)
  $(BUILD_DIR)/include/text_strings.h: $(BUILD_DIR)/include/text_debug_strings.h
endif

ifeq ($(VERSION),eu)
  LANG_O_FILES := $(BUILD_DIR)/bin/eu/translation_en.o $(BUILD_DIR)/bin/eu/translation_de.o $(BUILD_DIR)/bin/eu/translation_fr.o
else
  LANG_O_FILES :=
endif

$(BUILD_DIR)/src/menu/file_select.o:    $(BUILD_DIR)/include/text_strings.h $(LANG_O_FILES)
$(BUILD_DIR)/src/menu/star_select.o:    $(BUILD_DIR)/include/text_strings.h $(LANG_O_FILES)
$(BUILD_DIR)/src/game/ingame_menu.o:    $(BUILD_DIR)/include/text_strings.h $(LANG_O_FILES)

ifeq ($(TARGET_N64),1)
  $(BUILD_DIR)/src/boot/ext_mem_screen.o: $(BUILD_DIR)/include/text_strings.h
endif

ifeq ($(EXT_OPTIONS_MENU),1)

  ifeq ($(BETTERCAMERA),1)
    $(BUILD_DIR)/src/extras/bettercamera.o: $(BUILD_DIR)/include/text_strings.h $(LANG_O_FILES)
  endif

  ifeq ($(CHEATS_ACTIONS),1)
    $(BUILD_DIR)/src/extras/cheats.o:       $(BUILD_DIR)/include/text_strings.h $(LANG_O_FILES)
  endif

  ifeq ($(EXT_DEBUG_MENU),1)
    $(BUILD_DIR)/src/extras/debug_menu.o:   $(BUILD_DIR)/include/text_strings.h $(LANG_O_FILES)
  endif

  $(BUILD_DIR)/src/extras/options_menu.o:   $(BUILD_DIR)/include/text_strings.h $(LANG_O_FILES)
endif

ifeq ($(TARGET_PORT_CONSOLE),0)
  ifeq ($(DISCORDRPC),1)
    $(BUILD_DIR)/src/pc/discord/discordrpc.o: $(BUILD_DIR)/include/text_strings.h $(LANG_O_FILES)
  endif
endif

>>>>>>> 72126198
#==============================================================================#
# Texture Generation                                                           #
#==============================================================================#
TEXTURE_ENCODING := u8

# Convert PNGs to RGBA32, RGBA16, IA16, IA8, IA4, IA1, I8, I4 binary files
ifeq ($(EXTERNAL_DATA),1)
$(BUILD_DIR)/%: %.png
	$(call print,Converting:,$<,$@)
	$(V)$(ZEROTERM) "$(patsubst %.png,%,$^)" > $@

$(BUILD_DIR)/%.inc.c: $(BUILD_DIR)/% %.png
	$(call print,Converting:,$<,$@)
	$(V)hexdump -v -e '1/1 "0x%X,"' $< > $@
else
$(BUILD_DIR)/%: %.png
	$(call print,Converting:,$<,$@)
	$(V)$(N64GRAPHICS) -s raw -i $@ -g $< -f $(lastword $(subst ., ,$@))

$(BUILD_DIR)/%.inc.c: %.png
	$(call print,Converting:,$<,$@)
	$(V)$(N64GRAPHICS) -s $(TEXTURE_ENCODING) -i $@ -g $< -f $(lastword ,$(subst ., ,$(basename $<)))

# Color Index CI8
$(BUILD_DIR)/%.ci8.inc.c: %.ci8.png
	$(call print,Converting CI:,$<,$@)
	$(PYTHON) $(BINPNG) $< $@ 8

# Color Index CI4
$(BUILD_DIR)/%.ci4.inc.c: %.ci4.png
	$(call print,Converting CI:,$<,$@)
	$(PYTHON) $(BINPNG) $< $@ 4
endif

#==============================================================================#
# Compressed Segment Generation                                                #
#==============================================================================#

ifeq ($(TARGET_N64),1)
# Link segment file to resolve external labels
# TODO: ideally this would be `-Trodata-segment=0x07000000` but that doesn't set the address
$(BUILD_DIR)/%.elf: $(BUILD_DIR)/%.o
	$(call print,Linking ELF file:,$<,$@)
	$(V)$(LD) -e 0 -Ttext=$(SEGMENT_ADDRESS) -Map $@.map -o $@ $<
# Override for leveldata.elf, which otherwise matches the above pattern.
# Has to be a static pattern rule for make-4.4 and above to trigger the second expansion.
.SECONDEXPANSION:
$(LEVEL_ELF_FILES): $(BUILD_DIR)/levels/%/leveldata.elf: $(BUILD_DIR)/levels/%/leveldata.o $(BUILD_DIR)/bin/$$(TEXTURE_BIN).elf
	$(call print,Linking level ELF file:,$<,$@)
	$(V)$(LD) -e 0 -Ttext=$(SEGMENT_ADDRESS) -Map $@.map --just-symbols=$(BUILD_DIR)/bin/$(TEXTURE_BIN).elf -o $@ $<

$(BUILD_DIR)/%.bin: $(BUILD_DIR)/%.elf
	$(call print,Extracting compressible data from:,$<,$@)
	$(V)$(EXTRACT_DATA_FOR_MIO) $< $@

$(BUILD_DIR)/levels/%/leveldata.bin: $(BUILD_DIR)/levels/%/leveldata.elf
	$(call print,Extracting compressible data from:,$<,$@)
	$(V)$(EXTRACT_DATA_FOR_MIO) $< $@

# Compress binary file
$(BUILD_DIR)/%.mio0: $(BUILD_DIR)/%.bin
	$(call print,Compressing:,$<,$@)
	$(V)$(MIO0TOOL) $< $@

# convert binary mio0 to object file
$(BUILD_DIR)/%.mio0.o: $(BUILD_DIR)/%.mio0
	$(call print,Converting MIO0 to ELF:,$<,$@)
	$(V)$(LD) -r -b binary $< -o $@
endif

#==============================================================================#
# Sound File Generation                                                        #
#==============================================================================#

$(BUILD_DIR)/%.table: %.aiff
	$(call print,Generating ADPCM table:,$<,$@)
	$(V)$(TABLEDESIGN) -s 1 $< >$@

$(BUILD_DIR)/%.aifc: $(BUILD_DIR)/%.table %.aiff
	$(call print,Encoding ADPCM:,$(word 2,$^),$@)
	$(V)$(VADPCM_ENC) -c $^ $@

# Endianness and bit width
$(ENDIAN_BITWIDTH): $(TOOLS_DIR)/determine-endian-bitwidth.c
	@$(PRINT) "$(GREEN)Generating endian-bitwidth $(NO_COL)\n"
	$(V)$(CC) -c $(CFLAGS) -o $@.dummy2 $< 2>$@.dummy1; true
	$(V)grep -o 'msgbegin --endian .* --bitwidth .* msgend' $@.dummy1 > $@.dummy2
	$(V)head -n1 <$@.dummy2 | cut -d' ' -f2-5 > $@
	$(V)$(RM) $@.dummy1
	$(V)$(RM) $@.dummy2

$(SOUND_BIN_DIR)/sound_data.ctl: sound/sound_banks/ $(SOUND_BANK_FILES) $(SOUND_SAMPLE_AIFCS) $(ENDIAN_BITWIDTH)
	@$(PRINT) "$(GREEN)Generating: $(BLUE)$@ $(NO_COL)\n"
	$(V)$(PYTHON) $(TOOLS_DIR)/assemble_sound.py $(BUILD_DIR)/sound/samples/ sound/sound_banks/ $(SOUND_BIN_DIR)/sound_data.ctl $(SOUND_BIN_DIR)/ctl_header $(SOUND_BIN_DIR)/sound_data.tbl $(SOUND_BIN_DIR)/tbl_header $(C_DEFINES) $$(cat $(ENDIAN_BITWIDTH))

$(SOUND_BIN_DIR)/sound_data.tbl: $(SOUND_BIN_DIR)/sound_data.ctl
	@true

$(SOUND_BIN_DIR)/ctl_header: $(SOUND_BIN_DIR)/sound_data.ctl
	@true

$(SOUND_BIN_DIR)/tbl_header: $(SOUND_BIN_DIR)/sound_data.ctl
	@true

$(SOUND_BIN_DIR)/sequences.bin: $(SOUND_BANK_FILES) sound/sequences.json $(SOUND_SEQUENCE_DIRS) $(SOUND_SEQUENCE_FILES) $(ENDIAN_BITWIDTH)
	@$(PRINT) "$(GREEN)Generating:  $(BLUE)$@ $(NO_COL)\n"
	$(V)$(PYTHON) $(TOOLS_DIR)/assemble_sound.py --sequences $@ $(SOUND_BIN_DIR)/sequences_header $(SOUND_BIN_DIR)/bank_sets sound/sound_banks/ sound/sequences.json $(SOUND_SEQUENCE_FILES) $(C_DEFINES) $$(cat $(ENDIAN_BITWIDTH))

$(SOUND_BIN_DIR)/bank_sets: $(SOUND_BIN_DIR)/sequences.bin
	@true

$(SOUND_BIN_DIR)/sequences_header: $(SOUND_BIN_DIR)/sequences.bin
	@true

$(SOUND_BIN_DIR)/%.m64: $(SOUND_BIN_DIR)/%.o
	$(call print,Converting to M64:,$<,$@)
	$(V)$(OBJCOPY) -j .rodata $< -O binary $@

#==============================================================================#
# Generated Source Code Files                                                  #
#==============================================================================#

# Convert binary file to a comma-separated list of byte values for inclusion in C code
$(BUILD_DIR)/%.inc.c: $(BUILD_DIR)/%
	$(call print,Converting to C:,$<,$@)
	$(V)hexdump -v -e '1/1 "0x%X,"' $< > $@
	$(V)echo >> $@

# Generate animation data
$(BUILD_DIR)/assets/mario_anim_data.c: $(wildcard assets/anims/*.inc.c)
	@$(PRINT) "$(GREEN)Generating animation data $(NO_COL)\n"
	$(V)$(PYTHON) tools/mario_anims_converter.py > $@

# Generate demo input data
$(BUILD_DIR)/assets/demo_data.c: assets/demo_data.json $(wildcard assets/demos/*.bin)
	@$(PRINT) "$(GREEN)Generating demo data $(NO_COL)\n"
	$(V)$(PYTHON) tools/demo_data_converter.py assets/demo_data.json $(DEF_INC_CFLAGS) > $@

# Level headers
$(BUILD_DIR)/include/level_headers.h: levels/level_headers.h.in
	$(call print,Preprocessing level headers:,$<,$@)
	$(V)$(CPP) $(CPPFLAGS) -I . $< | sed -E 's|(.+)|#include "\1"|' > $@

#==============================================================================#
# Compilation Recipes                                                          #
#==============================================================================#

# Compile C code
$(BUILD_DIR)/%.o: %.c
	$(call print,Compiling:,$<,$@)
	$(V)$(CC) -c $(CFLAGS) -D_LANGUAGE_C=1 $(OPT_FLAGS) -MMD -MF $(BUILD_DIR)/$*.d -o $@ $<

$(BUILD_DIR)/%.o: $(BUILD_DIR)/%.c
	$(call print,Compiling:,$<,$@)
	$(V)$(CC) -c $(CFLAGS) -D_LANGUAGE_C=1 $(OPT_FLAGS) -MMD -MF $(BUILD_DIR)/$*.d -o $@ $<

# Compile C++ code
$(BUILD_DIR)/%.o: %.cpp
	$(call print,Compiling:,$<,$@)
	$(V)$(CXX) -c $(CFLAGS) $(OPT_FLAGS) -MMD -MF $(BUILD_DIR)/$*.d -o $@ $<

# Assemble assembly code
$(BUILD_DIR)/%.o: %.s
	$(call print,Assembling:,$<,$@)
	$(V)$(CC) -c $(ASMFLAGS) -x assembler-with-cpp -MMD -MF $(BUILD_DIR)/$*.d -o $@ $<

ifeq ($(TARGET_N64),1)
# Assemble RSP assembly code
$(BUILD_DIR)/rsp/%.bin $(BUILD_DIR)/rsp/%_data.bin: rsp/%.s
	$(call print,Assembling:,$<,$@)
	$(V)$(RSPASM) -sym $@.sym $(RSPASMFLAGS) -strequ CODE_FILE $(BUILD_DIR)/rsp/$*.bin -strequ DATA_FILE $(BUILD_DIR)/rsp/$*_data.bin $<
endif

# Compile Windows icon
ifeq ($(WINDOWS_BUILD),1)
$(BUILD_DIR)/%.o: %.rc
	$(call print,Applying Windows Icon:,$<,$@)
	$(V)$(WINDRES) -o $@ -i $<
endif

#==============================================================================#
# Executable Generation                                                        #
#==============================================================================#

ifeq ($(TARGET_N64),1)

# Link libgcc
$(BUILD_DIR)/libgcc.a: $(LIBGCC_O_FILES)
	@$(PRINT) "$(GREEN)Linking libgcc:  $(BLUE)$@ $(NO_COL)\n"
	$(V)$(AR) rcs -o $@ $(LIBGCC_O_FILES)

LIB_GCC_FILE := $(BUILD_DIR)/libgcc.a
LIB_GCC_FLAG := -lgcc

ifeq ($(GODDARD_MFACE),1)
  GODDARD_TXT_INC := $(BUILD_DIR)/goddard.txt
endif

# Run linker script through the C preprocessor
$(BUILD_DIR)/$(LD_SCRIPT): $(LD_SCRIPT) $(GODDARD_TXT_INC)
	$(call print,Preprocessing linker script:,$<,$@)
	$(V)$(CPP) $(CPPFLAGS) -DBUILD_DIR=$(BUILD_DIR) -MMD -MP -MT $@ -MF $@.d -o $@ $<

# Link libultra
$(BUILD_DIR)/libultra.a: $(ULTRA_O_FILES)
	@$(PRINT) "$(GREEN)Linking libultra: $(BLUE)$@ $(NO_COL)\n"
	$(V)$(AR) rcs -o $@ $(ULTRA_O_FILES)

ifeq ($(GODDARD_MFACE),1)
# Link libgoddard
$(BUILD_DIR)/libgoddard.a: $(GODDARD_O_FILES)
	@$(PRINT) "$(GREEN)Linking libgoddard: $(BLUE)$@ $(NO_COL)\n"
	$(V)$(AR) rcs -o $@ $(GODDARD_O_FILES)

LIB_GD_FILE := $(BUILD_DIR)/libgoddard.a
LIB_GD_FLAG := -lgoddard

# SS2: Goddard rules to get size
$(BUILD_DIR)/sm64_prelim.ld: $(LD_SCRIPT) $(O_FILES) $(MIO0_OBJ_FILES) $(SEG_FILES) $(BUILD_DIR)/libultra.a $(LIB_GD_FILE) $(LIB_GCC_FILE)
	$(call print,Preprocessing preliminary linker script:,$<,$@)
	$(V)$(CPP) $(CPPFLAGS) -DPRELIMINARY=1 -DBUILD_DIR=$(BUILD_DIR) -MMD -MP -MT $@ -MF $@.d -o $@ $<

$(BUILD_DIR)/sm64_prelim.elf: $(BUILD_DIR)/sm64_prelim.ld
	@$(PRINT) "$(GREEN)Linking Preliminary ELF file: $(BLUE)$@ $(NO_COL)\n"
    # Slightly edited version of LDFLAGS
	$(V)$(LD) -L $(BUILD_DIR) -T $< -Map $(BUILD_DIR)/sm64_prelim.map $(SYMBOL_LINKING_FLAGS) -o $@ $(O_FILES) -lultra $(LIB_GD_FLAG) $(LIB_GCC_FLAG)

$(BUILD_DIR)/goddard.txt: $(BUILD_DIR)/sm64_prelim.elf
	$(call print,Getting Goddard size...)
	$(V)$(GET_GODDARD_SIZE) $(BUILD_DIR)/sm64_prelim.map $(VERSION)

LIB_GD_PRE_ELF := $(BUILD_DIR)/sm64_prelim.elf

endif # GODDARD_MFACE

# Link SM64 ELF file
$(ELF): $(LIB_GD_PRE_ELF) $(O_FILES) $(MIO0_OBJ_FILES) $(SEG_FILES) $(BUILD_DIR)/$(LD_SCRIPT) $(BUILD_DIR)/libultra.a $(LIB_GD_FILE) $(LIB_GCC_FILE)
	@$(PRINT) "$(GREEN)Linking ELF file: $(BLUE)$@ $(NO_COL)\n"
	$(V)$(LD) -L $(BUILD_DIR) $(LDFLAGS) $(GODDARD_TXT_INC) -o $@ $(O_FILES) -lultra $(LIB_GD_FLAG) $(LIB_GCC_FLAG)

# Build ROM
$(ROM): $(ELF)
	$(V)$(OBJCOPY) $(OBJCOPYFLAGS) $< $(@:.z64=.bin) -O binary
	$(V)$(N64CKSUM) $(@:.z64=.bin) $@

$(BUILD_DIR)/$(TARGET).objdump: $(ELF)
	$(OBJDUMP) -D $< > $@

else ifeq ($(TARGET_WII_U),1)
$(ELF): $(O_FILES) $(MIO0_FILES:.mio0=.o) $(ULTRA_O_FILES) $(GODDARD_O_FILES) $(BUILD_DIR)/$(RPC_LIBS)
	@$(PRINT) "$(GREEN)Linking ELF file: $(BLUE)$@ $(NO_COL)\n"
	$(V)$(LD) -L $(BUILD_DIR) -o $@ $(O_FILES) $(ULTRA_O_FILES) $(GODDARD_O_FILES) $(LDFLAGS)

$(EXE): $(ELF)
	$(V)cp $< $*.strip.elf
	$(V)$(STRIP) -g $*.strip.elf $(ERROR_FILTER)
	$(V)elf2rpl $*.strip.elf $@ $(ERROR_FILTER)
	$(V)rm $*.strip.elf

else ifeq ($(TARGET_N3DS),1)
# Builds the vertex shader
$(BUILD_DIR)/src/pc/gfx/shader.shbin.o : src/pc/gfx/shader.v.pica
	$(eval CURBIN := $<.shbin)
	$(call print,Compiling 3DS Shader:,$<,$@)
	$(V)$(DEVKITPRO)/tools/bin/picasso -o $(BUILD_DIR)/src/pc/gfx/shader.shbin $<
	$(V)$(DEVKITPRO)/tools/bin/bin2s $(BUILD_DIR)/src/pc/gfx/shader.shbin | $(AS) -o $@

$(ELF): $(O_FILES) $(MIO0_FILES:.mio0=.o) $(ULTRA_O_FILES) $(GODDARD_O_FILES) $(BUILD_DIR)/src/pc/gfx/shader.shbin.o $(SMDH_ICON)
	@$(PRINT) "$(GREEN)Linking ELF file: $(BLUE)$@ $(NO_COL)\n"
	$(V)$(LD) -L $(BUILD_DIR) -o $@ $(O_FILES) $(BUILD_DIR)/src/pc/gfx/shader.shbin.o $(MINIMAP_T3X_O) $(ULTRA_O_FILES) $(GODDARD_O_FILES) $(LDFLAGS)

$(EXE): $(ELF)
	$(V)3dsxtool $< $@ --smdh=$(BUILD_DIR)/$(SMDH_ICON)

$(CIA): $(ELF)
	@echo "Generating $@, please wait..."
	$(V)makerom -f cia -o "$@" -rsf $(PLATFORM_DIR)/template.rsf -target t -elf "$<" -icon $(PLATFORM_DIR)/icon.icn -banner $(PLATFORM_DIR)/banner.bnr

%.smdh: %.png
	$(V)smdhtool --create "$(SMDH_TITLE)" "$(SMDH_DESCRIPTION)" "$(SMDH_AUTHOR)" $< $(BUILD_DIR)/$@

# Builds converted 3DS textures

# from /opt/devkitpro/devkitARM/base_tools
define bin2o
  bin2s -a 4 -H $(BUILD_DIR)/$(MINIMAP_TEXTURES)/`(echo $(<F) | tr . _)`.h $(BUILD_DIR)/$< | $(AS) -o $(BUILD_DIR)/$(MINIMAP_TEXTURES)/$(<F).o
endef

# TODO: simplify dependency chain
$(BUILD_DIR)/src/pc/gfx/gfx_citro3d.o: $(BUILD_DIR)/src/pc/gfx/gfx_3ds.o
$(BUILD_DIR)/src/pc/gfx/gfx_3ds.o: $(BUILD_DIR)/src/pc/gfx/gfx_3ds_menu.o
$(BUILD_DIR)/src/pc/gfx/gfx_3ds_menu.o: $(MINIMAP_T3X_HEADERS)

# Phase 3
%.t3x.o $(BUILD_DIR)/%_t3x.h: %.t3x
	$(call print,Assembling 3DS texture:,$<,$@)
	$(V)$(bin2o)

# Phase 2
%.t3x: %.t3s
	$(call print,Converting 3DS texture:,$<,$@)
	$(V)tex3ds -i $(BUILD_DIR)/$< -o $(BUILD_DIR)/$@

# Phase 1
%.t3s: %.png
	$(call print,Preprocessing 3DS texture header:,$<,$@)
	@printf -- "-f rgba -z auto\n../../../../../../$(<)\n" > $(BUILD_DIR)/$@

else ifeq ($(TARGET_SWITCH),1)
$(ELF): $(O_FILES) $(MIO0_FILES:.mio0=.o) $(ULTRA_O_FILES) $(GODDARD_O_FILES)
	@$(PRINT) "$(GREEN)Linking ELF file: $(BLUE)$@ $(NO_COL)\n"
	$(V)$(LD) -L $(BUILD_DIR) -o $@ $(O_FILES) $(ULTRA_O_FILES) $(GODDARD_O_FILES) $(LDFLAGS)

$(EXE): $(ELF)
	$(V)cp $< $*.strip.elf
	$(V)$(STRIP) -g $*.strip.elf $(ERROR_FILTER)
	$(V)nacptool --create "$(NX_APP_TITLE)" "$(NX_APP_AUTHOR)" "$(NX_APP_VERSION)" $(NACP_FILE) $(NACPFLAGS)
	$(V)elf2nro $*.strip.elf $@ --nacp=$(NACP_FILE) --icon=$(NX_APP_ICON) $(ERROR_FILTER)
	$(V)rm $*.strip.elf
else

ifeq ($(TARGET_ANDROID),1)
APK_FILES := $(shell find $(PLATFORM_DIR)/android/ -type f)

$(APK): $(EXE) $(APK_FILES)
	@$(PRINT) "$(GREEN)Packing game and libraries to an APK: $(BLUE)$@ $(NO_COL)\n"
	$(V)cp -r $(PLATFORM_DIR)/android $(BUILD_DIR)/$(PLATFORM_DIR)/ && \
	cp $(PREFIX)/lib/libc++_shared.so $(BUILD_DIR)/$(PLATFORM_DIR)/android/lib/$(ARCH_APK)/ && \
	cp $(EXE) $(BUILD_DIR)/$(PLATFORM_DIR)/android/lib/$(ARCH_APK)/ && \
	cd $(BUILD_DIR)/$(PLATFORM_DIR)/android && \
	zip -q -r ../../../../../$@ ./* && \
	cd ../../../../.. && \
	rm -rf $(BUILD_DIR)/$(PLATFORM_DIR)/android

ifeq ($(OLD_APKSIGNER),1)
$(APK_SIGNED): $(APK)
	$(call print,Signing APK:,$<,$@)
	$(V)apksigner $(BUILD_DIR)/keystore $< $@
else
$(APK_SIGNED): $(APK)
	$(call print,Signing APK:,$<,$@)
	$(V)cp $< $@
	$(V)apksigner sign --cert $(PLATFORM_DIR)/certificate.pem --key $(PLATFORM_DIR)/key.pk8 $@
endif
endif

# For the crash handler on Windows
ifeq ($(WINDOWS_BUILD),1)
all: PC_EXE_MAP
PC_EXE_MAP: $(EXE)
	$(V)objdump -t $(EXE) > $(BUILD_DIR)/sm64pc.map
endif

$(EXE): $(O_FILES) $(MIO0_FILES:.mio0=.o) $(ULTRA_O_FILES) $(GODDARD_O_FILES) $(BUILD_DIR)/$(RPC_LIBS)
	$(V)$(LD) -L $(BUILD_DIR) -o $@ $(O_FILES) $(ULTRA_O_FILES) $(GODDARD_O_FILES) $(LDFLAGS)
endif

# Remove built-in rules, to improve performance
MAKEFLAGS += -r

# with no prerequisites, .SECONDARY causes no intermediate target to be removed
.SECONDARY:

# Disable built-in rules
.SUFFIXES:

# Phony targets
.PHONY: all clean distclean default diff test load libultra res

# General Dependencies

-include $(DEP_FILES)

# Debug variable print target
print-% : ; $(info $* is a $(flavor $*) variable set to [$($*)]) @true<|MERGE_RESOLUTION|>--- conflicted
+++ resolved
@@ -1107,26 +1107,14 @@
 endif
 
 # Executable tools
-<<<<<<< HEAD
-MIO0TOOL              := $(TOOLS_DIR)/mio0$(EXT_PREFIX)
-N64CKSUM              := $(TOOLS_DIR)/n64cksum$(EXT_PREFIX)
-N64GRAPHICS           := $(TOOLS_DIR)/n64graphics$(EXT_PREFIX)
-N64GRAPHICS_CI        := $(TOOLS_DIR)/n64graphics_ci$(EXT_PREFIX)
-AIFF_EXTRACT_CODEBOOK := $(TOOLS_DIR)/aiff_extract_codebook$(EXT_PREFIX)
-VADPCM_ENC            := $(TOOLS_DIR)/vadpcm_enc$(EXT_PREFIX)
-EXTRACT_DATA_FOR_MIO  := $(TOOLS_DIR)/extract_data_for_mio$(EXT_PREFIX)
-SKYCONV               := $(TOOLS_DIR)/skyconv$(EXT_PREFIX)
-=======
 MIO0TOOL              := $(TOOLS_DIR)/sm64tools/mio0$(WINEXT)
 N64CKSUM              := $(TOOLS_DIR)/sm64tools/n64cksum$(WINEXT)
 N64GRAPHICS           := $(TOOLS_DIR)/sm64tools/n64graphics$(WINEXT)
 N64GRAPHICS_CI        := $(TOOLS_DIR)/sm64tools/n64graphics_ci$(WINEXT)
-TEXTCONV              := $(TOOLS_DIR)/textconv$(WINEXT)
 TABLEDESIGN           := $(TOOLS_DIR)/tabledesign$(WINEXT)
 VADPCM_ENC            := $(TOOLS_DIR)/vadpcm_enc$(WINEXT)
 EXTRACT_DATA_FOR_MIO  := $(TOOLS_DIR)/extract_data_for_mio$(WINEXT)
 SKYCONV               := $(TOOLS_DIR)/skyconv$(WINEXT)
->>>>>>> 72126198
 ifneq (,$(call find-command,armips))
   RSPASM = armips
 else
@@ -1283,37 +1271,7 @@
 $(SOUND_BIN_DIR)/sound_data.o: $(SOUND_FILES)
 $(BUILD_DIR)/levels/scripts.o: $(BUILD_DIR)/include/level_headers.h
 
-<<<<<<< HEAD
-# File specific opt flags for N64
-# TODO: I need help with this, they don't get set even though they were copy-pasted from HackerSM64
-# If someone with more Makefile knowledge can fix it, i would really appreciate it
-# To test if these work or not, set VERBOSE=1 and look at the OPT_FLAGS of these files
-
-=======
-ifeq ($(VERSION),eu)
-  TEXT_DIRS := text/de text/us text/fr
-
-  # EU encoded text inserted into individual segment 0x19 files,
-  # and course data also duplicated in leveldata.c
-  $(BUILD_DIR)/bin/eu/translation_en.o: $(BUILD_DIR)/text/us/define_text.inc.c
-  $(BUILD_DIR)/bin/eu/translation_de.o: $(BUILD_DIR)/text/de/define_text.inc.c
-  $(BUILD_DIR)/bin/eu/translation_fr.o: $(BUILD_DIR)/text/fr/define_text.inc.c
-  $(BUILD_DIR)/levels/menu/leveldata.o: $(BUILD_DIR)/text/us/define_courses.inc.c
-  $(BUILD_DIR)/levels/menu/leveldata.o: $(BUILD_DIR)/text/de/define_courses.inc.c
-  $(BUILD_DIR)/levels/menu/leveldata.o: $(BUILD_DIR)/text/fr/define_courses.inc.c
-else
-  ifeq ($(VERSION),sh)
-    TEXT_DIRS := text/jp
-    $(BUILD_DIR)/bin/segment2.o: $(BUILD_DIR)/text/jp/define_text.inc.c
-  else
-    TEXT_DIRS := text/$(VERSION)
-    # non-EU encoded text inserted into segment 0x02
-    $(BUILD_DIR)/bin/segment2.o: $(BUILD_DIR)/text/$(VERSION)/define_text.inc.c
-  endif
-endif
-
 # N64 specific optimization files
->>>>>>> 72126198
 ifeq ($(TARGET_N64),1)
   $(BUILD_DIR)/actors/%.o: OPT_FLAGS := -Ofast -mlong-calls
   $(BUILD_DIR)/levels/%.o: OPT_FLAGS := -Ofast -mlong-calls
@@ -1331,11 +1289,7 @@
   endif
 endif
 
-<<<<<<< HEAD
-ALL_DIRS := $(BUILD_DIR) $(addprefix $(BUILD_DIR)/,$(SRC_DIRS) $(GODDARD_SRC_DIRS) $(ULTRA_SRC_DIRS) $(ULTRA_BIN_DIRS) $(BIN_DIRS) $(TEXTURE_DIRS) $(SOUND_SAMPLE_DIRS) $(addprefix levels/,$(LEVEL_DIRS)) include) $(MIO0_DIR) $(addprefix $(MIO0_DIR)/,$(VERSION)) $(SOUND_BIN_DIR) $(SOUND_BIN_DIR)/sequences/$(VERSION)
-=======
 ALL_DIRS := $(BUILD_DIR) $(addprefix $(BUILD_DIR)/,$(SRC_DIRS) $(BOOT_DIR) $(GODDARD_SRC_DIRS) $(ULTRA_SRC_DIRS) $(ULTRA_BIN_DIRS) $(BIN_DIRS) $(TEXTURE_DIRS) $(TEXT_DIRS) $(SOUND_SAMPLE_DIRS) $(addprefix levels/,$(LEVEL_DIRS)) include) $(MIO0_DIR) $(addprefix $(MIO0_DIR)/,$(VERSION)) $(SOUND_BIN_DIR) $(SOUND_BIN_DIR)/sequences/$(VERSION)
->>>>>>> 72126198
 
 ifeq ($(TARGET_N64),1)
   ALL_DIRS += $(RSP_DIR) $(BUILD_DIR)/$(LIBGCC_SRC_DIRS)
@@ -1353,60 +1307,6 @@
 # Make sure build directory exists before compiling anything
 DUMMY != mkdir -p $(ALL_DIRS)
 
-<<<<<<< HEAD
-=======
-$(BUILD_DIR)/include/text_strings.h: $(BUILD_DIR)/include/text_menu_strings.h
-
-ifeq ($(EXT_OPTIONS_MENU),1)
-  $(BUILD_DIR)/include/text_strings.h: $(BUILD_DIR)/include/text_options_strings.h
-endif
-
-ifeq ($(CHEATS_ACTIONS),1)
-  $(BUILD_DIR)/include/text_strings.h: $(BUILD_DIR)/include/text_cheats_strings.h
-endif
-
-ifeq ($(EXT_DEBUG_MENU),1)
-  $(BUILD_DIR)/include/text_strings.h: $(BUILD_DIR)/include/text_debug_strings.h
-endif
-
-ifeq ($(VERSION),eu)
-  LANG_O_FILES := $(BUILD_DIR)/bin/eu/translation_en.o $(BUILD_DIR)/bin/eu/translation_de.o $(BUILD_DIR)/bin/eu/translation_fr.o
-else
-  LANG_O_FILES :=
-endif
-
-$(BUILD_DIR)/src/menu/file_select.o:    $(BUILD_DIR)/include/text_strings.h $(LANG_O_FILES)
-$(BUILD_DIR)/src/menu/star_select.o:    $(BUILD_DIR)/include/text_strings.h $(LANG_O_FILES)
-$(BUILD_DIR)/src/game/ingame_menu.o:    $(BUILD_DIR)/include/text_strings.h $(LANG_O_FILES)
-
-ifeq ($(TARGET_N64),1)
-  $(BUILD_DIR)/src/boot/ext_mem_screen.o: $(BUILD_DIR)/include/text_strings.h
-endif
-
-ifeq ($(EXT_OPTIONS_MENU),1)
-
-  ifeq ($(BETTERCAMERA),1)
-    $(BUILD_DIR)/src/extras/bettercamera.o: $(BUILD_DIR)/include/text_strings.h $(LANG_O_FILES)
-  endif
-
-  ifeq ($(CHEATS_ACTIONS),1)
-    $(BUILD_DIR)/src/extras/cheats.o:       $(BUILD_DIR)/include/text_strings.h $(LANG_O_FILES)
-  endif
-
-  ifeq ($(EXT_DEBUG_MENU),1)
-    $(BUILD_DIR)/src/extras/debug_menu.o:   $(BUILD_DIR)/include/text_strings.h $(LANG_O_FILES)
-  endif
-
-  $(BUILD_DIR)/src/extras/options_menu.o:   $(BUILD_DIR)/include/text_strings.h $(LANG_O_FILES)
-endif
-
-ifeq ($(TARGET_PORT_CONSOLE),0)
-  ifeq ($(DISCORDRPC),1)
-    $(BUILD_DIR)/src/pc/discord/discordrpc.o: $(BUILD_DIR)/include/text_strings.h $(LANG_O_FILES)
-  endif
-endif
-
->>>>>>> 72126198
 #==============================================================================#
 # Texture Generation                                                           #
 #==============================================================================#
